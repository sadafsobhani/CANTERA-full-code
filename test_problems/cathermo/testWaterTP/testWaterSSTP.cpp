--- conflicted
+++ resolved
@@ -1,10 +1,3 @@
-<<<<<<< HEAD
-/*
- * $Id$
- */
-=======
->>>>>>> 8f5c6f4d
-
 #include "Cantera.h"
 #include "thermo.h"
 #include "kernel/WaterSSTP.h"
@@ -23,8 +16,6 @@
   }
   return rval;
 }
-
-
 
 int main () {
 #ifdef _MSC_VER
