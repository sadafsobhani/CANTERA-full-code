/**
 *  @file LiquidTransport.h
 *   Header file defining class LiquidTransport
 */
#ifndef CT_LIQUIDTRAN_H
#define CT_LIQUIDTRAN_H



// STL includes
#include <vector>
#include <string>
#include <map>
#include <numeric>
#include <algorithm>

// Cantera includes
#include "TransportBase.h"
#include "DenseMatrix.h"
#include "TransportParams.h"
#include "LiquidTransportParams.h"

namespace Cantera {

  // Forward references
  class LiquidTransportParams;

    
  //! Class LiquidTransport implements models for transport
  //! properties for liquid phases.  
  /*!
   *  Liquid Transport is set up with some flexibility in 
   *  this class.  Transport properties like viscostiy
   *  and thermal conductivity are allowed flexibility within
   *  the constraints of the LiquidTransportProperty and 
   *  LiquidTransportInteractions classes. For species 
   *  diffusion, the LiquidTransport class focuses on 
   *  the Stefan-Maxwell equation to determine the diffusion 
   *  velocities.  Other options for liquid diffusion include 
   *  solvent-dominated diffusion, and a class SolventTransport 
   *  should be forthcoming.  
   *
   *  The class LiquidTransport has several roles.  
   *  -# It brings together the individual species transport 
   *     properties, expressed as subclasses of LTPspecies 
   *     (Liquid Transport Properties of Species) through 
   *     LiquidTransportData, with models for 
   *     the composition dependence of liquid transport properties 
   *     expressed as subclasses of LiquidTranInteraction 
   *     (mixing rules) through LiquidTransportParams.  Calculating 
   *     mixture properties generally consists of calling the 
   *     getMixTansProp member of LiquidTranInteraction by passing 
   *     a vector of LTPSpecies
   *  -# It calculates the bulk velocity \f$ \vec{v} \f$ and  
   *     individual species diffusion velocities, \f$ \vec{V_i} \f$ 
   *     using the Stefan-Maxwell equations.  It is possible to set a 
   *     flag to calculate relative to a mass-averaged bulk velocity, 
   *     relative to a mole-averaged bulk velocity or relative to a 
   *     single species velocity using the \<velocityBasis basis="mass"\>, 
   *     \<velocityBasis basis="mass"\>, or \<velocityBasis basis="Cl-"\> 
   *     keyword. Mass-averaged velocities are the default for which 
   *     the diffusion velocities satisfy 
   *     \f[
   *        \sum_{i} Y_i \vec{V_i} = 0
   *     \f] 
   *     for mass fraction \f$ Y_i \f$.  For mole-averaged velocities
   *     \f[
   *        \sum_{i} X_i \vec{V_i} = 0
   *     \f] 
   *     for mole fraction \f$ X_i \f$. or 
   *     \f[
   *        \vec{V_i} = 0
   *     \f] 
   *     for reference species \f$ i \f$.
   *  -# It provides access to a number of derived quantities
   *     related to transport properties as described in the 
   *     various methods below.
   *     
   *  
   *  Within LiquidTransport, the state is presumed to be 
   *  defined in terms of the  species mole fraction, 
   *  temperature and pressure.  Charged species are expected 
   *  and quantities like the electric current are computed
   *  based on a combined electrochemcial potential.
   *  
   *
   *  @ingroup tranprops
   */
  class LiquidTransport : public Transport {
  public:

    //! Typedef equating vector_fp with Coeff_T_
    typedef  vector_fp Coeff_T_;
 

    //! Default constructor.  
    /*!
     * This requires call to initLiquid(LiquidTransportParams& tr)
     * after filling LiquidTransportParams to complete instantiation.
     * The filling of LiquidTransportParams is currently carried out 
     * in the TransportFactory class, but might be moved at some point.
     * 
     * @param thermo  ThermoPhase object holding species information.
     * @param ndim    Number of spatial dimensions.
     */
    LiquidTransport(thermo_t* thermo = 0, int ndim = 1);

    //! Copy Constructor for the %LiquidThermo object.
    /*!
     * @param right  %LiquidTransport to be copied
     */
    LiquidTransport(const LiquidTransport &right);

    //! Assignment operator
    /*!
     *  This is NOT a virtual function.
     *
     * @param right    Reference to %LiquidTransport object to be copied 
     *                 into the current one.
     */
    LiquidTransport&  operator=(const  LiquidTransport& right);
    
    //! Duplication routine for objects which inherit from
    //! %Transport
    /*!
     *  This virtual routine can be used to duplicate %Transport objects
     *  inherited from %Transport even if the application only has
     *  a pointer to %Transport to work with.
     *
     *  These routines are basically wrappers around the derived copy
     *  constructor.
     */
    virtual Transport *duplMyselfAsTransport() const;


    //! virtual destructor
    virtual ~LiquidTransport();

    //! Initialize the transport object
    /*!
     * Here we change all of the internal dimensions to be sufficient.
     * We get the object ready to do property evaluations.
     * A lot of the input required to do property evaluations is 
     * contained in the LiquidTransportParams class that is 
     * filled in TransportFactory. 
     *
     * @param tr  Transport parameters for all of the species
     *            in the phase.
     */
    virtual bool initLiquid(LiquidTransportParams& tr);

    friend class TransportFactory;


    //! Return the model id for this transport parameterization
    virtual int model() const {
      return cLiquidTransport; 
    }


    //! Returns the viscosity of the solution
    /*!
     *  The viscosity calculation is handled by subclasses of 
     *  LiquidTranInteraction as specified in the input file.  
     *  These in turn employ subclasses of LTPspecies to 
     *  determine the individual species viscosities.
     */ 
    virtual doublereal viscosity();
    
    //! Returns the pure species viscosities for all species
    /*!
     *  The pure species viscosities are evaluated using the 
     *  appropriate subclasses of LTPspecies as specified in the 
     *  input file.
     *
     * @param visc  array of length "number of species"
     *              to hold returned viscosities.
     */
    virtual void getSpeciesViscosities(doublereal* const visc);

    //! Returns the ionic conductivity of the solution
    /*!
     *  The ionic conductivity calculation is handled by subclasses of 
     *  LiquidTranInteraction as specified in the input file.  
     *  These in turn employ subclasses of LTPspecies to 
     *  determine the individual species ionic conductivities.
     */ 
    virtual doublereal ionConductivity();

    //! Returns the pure species ionic conductivities for all species
    /*!
     *  The pure species ionic conductivities are evaluated using the 
     *  appropriate subclasses of LTPspecies as specified in the 
     *  input file.
     *
     * @param ionCond  Array of length "number of species" to hold returned ionic conductivities.
     */
    virtual void getSpeciesIonConductivity(doublereal* const ionCond);

    //! Returns the pointer to the mobility ratios of the binary 
    //! combinations of the transported species for the solution
    //! Has size of the number of binary interactions = nsp*nsp
    /*!
     *  The mobility ratio calculation is handled by subclasses of 
     *  LiquidTranInteraction as specified in the input file.  
     *  These in turn employ subclasses of LTPspecies to 
     *  determine the mobility ratios in the pure species.
     *
     *  @param   mobRat           Vector of mobility ratios
     */
    virtual void mobilityRatio(doublereal* mobRat);

    //! Returns a double pointer to the mobility ratios of the 
    //! transported species in each pure species phase.
    /*!
     *  Has size of the number of binary interactions by the number 
     *  of species (nsp*nsp X nsp)
     *  The pure species mobility ratios are evaluated using the 
     *  appropriate subclasses of LTPspecies as specified in the 
     *  input file.
     *
     * @param mobRat  array of length "number of species"
     *                to hold returned mobility ratios.
     */ 
    virtual void getSpeciesMobilityRatio(doublereal** mobRat);

    //! Returns the self diffusion coefficients of the species in the phase.
    //! Has size of nsp(coeffs)
    /*!
     *  The self diffusion coefficient is the diffusion coefficient of a tracer species 
     *  at the current temperature and composition of the species. Therefore, 
     *  the dilute limit of transport is assumed for the tracer species.
     *  The effective formula may be calculated from the stefan-maxwell formulation by
     *  adding another row for the tracer species, assigning all D's to be equal
     *  to the respective species D's, and then taking the limit as the
     *  tracer species mole fraction goes to zero. The corresponding flux equation
     *  for the tracer species k in units of kmol m-2 s-1 is. 
     *
     *  \f[
     *       J_k = - D^{sd}_k \frac{C_k}{R T}  \nabla \mu_k
     *  \f]
     * 
     *  The derivative is taken at constant T and P.
     *
     *  The self diffusion calculation is handled by subclasses of 
     *  LiquidTranInteraction as specified in the input file. 
     *  These in turn employ subclasses of LTPspecies to 
     *  determine the individual species self diffusion coeffs.
     * 
     *  @param selfDiff Vector of self-diffusion coefficients
     *                  Length = number of species in phase
     *                  units = m**2 s-1
     */
    virtual void selfDiffusion(doublereal* const selfDiff);

    //! Returns the self diffusion coefficients in the pure species phases.
    //! Has size of nsp(coeffs) x nsp(phases)
    /*!
     *  The pure species molar volumes are evaluated using the 
     *  appropriate subclasses of LTPspecies as specified in the 
     *  input file.
     *
     * @param selfDiff  array of length "number of species"
     *              to hold returned self diffusion coeffs.
     */
    virtual void getSpeciesSelfDiffusion(doublereal** selfDiff);

    //! Returns the hydrodynamic radius for all species 
    /*!
     *  The species hydrodynamic radii are evaluated using the 
     *  appropriate subclasses of LTPspecies as specified in the 
     *  input file.
     *
     * @param radius  array of length "number of species"
     *                to hold returned radii.
     */
    virtual void getSpeciesHydrodynamicRadius(doublereal* const radius);

    //! Returns the binary diffusion coefficients
    /*!
     *   The binary diffusion coefficients are specified in the input
     *   file through the LiquidTransportInteractions class.  These
     *   are the binary interaction coefficients employed in the 
     *   Stefan-Maxwell equation.
     *   
     *   @param ld  number of species in system
     *   @param d   vector of binary diffusion coefficients
     *          units = m2 s-1. length = ld*ld = (number of species)^2
     */
    virtual void getBinaryDiffCoeffs(const size_t ld, doublereal* const d);

    //! Get the Mixture diffusion coefficients
    /*!
     *  The mixture diffusion coefficients are not well defined 
     *  in the context of LiquidTransport because the Stefan Maxwell 
     *  equation is solved.  Here the mixture diffusion coefficients 
     *  are defined according to Ficks law: 
     *  \f[
     *     X_i \vec{V_i} = -D_i \nabla X_i. 
     *  \f]
     *  Solving Ficks Law for \f$ D_i \f$ gives a mixture diffusion 
     *  coefficient
     *  \f[
     *     D_i = - X_i \vec{V_i} / ( \nabla X_i ). 
     *  \f]
     *  If \f$ \nabla X_i = 0 \f$ this is undefined and the 
     *  nonsensical value -1 is returned.  
     *  
     *  Note that this evaluation of \f$ \vec{V_i} \f$  requires 
     *  a solve of the Stefan Maxwell equation making this  
     *  determination of the mixture averaged diffusion coefficients 
     *  a \e slow method for obtaining diffusion coefficients.  
     * 
     *  Also note that the Stefan Maxwell solve will be based upon 
     *  the thermodynamic state (including gradients) most recently
     *  set.  Gradients can be set specifically using set_Grad_V,
     *  set_Grad_X and set_Grad_T or through calls to 
     *  getSpeciesFluxes, getSpeciesFluxesES, getSpeciesVdiff, 
     *  getSpeciesVdiffES, etc.
     *  
     *  @param d vector of mixture diffusion coefficients
     *          units = m2 s-1. length = number of species
     */
    virtual void getMixDiffCoeffs(doublereal* const d);


    //! Return the thermal diffusion coefficients
    /*!
     *  These are all zero for this simple implementaion
     *
     *  @param dt thermal diffusion coefficients
     */
    virtual void getThermalDiffCoeffs(doublereal* const dt);

    //! Return the thermal conductivity of the solution
    /*!
     *  The thermal conductivity calculation is handled by subclasses of 
     *  LiquidTranInteraction as specified in the input file.  
     *  These in turn employ subclasses of LTPspecies to 
     *  determine the individual species thermal condictivities.
     */ 
    virtual doublereal thermalConductivity();

    //! Get the Electrical mobilities (m^2/V/s).
    /*!
     *  The electrical mobilities are not well defined 
     *  in the context of LiquidTransport because the Stefan Maxwell 
     *  equation is solved.  Here the electrical mobilities 
     *  are calculated from the mixture-averaged
     *  diffusion coefficients through a call to getMixDiffCoeffs() 
     *  using the Einstein relation
     *
     *     \f[ 
     *          \mu^e_k = \frac{F D_k}{R T}
     *     \f]
     *
     *  Note that this call to getMixDiffCoeffs() requires
     *  a solve of the Stefan Maxwell equation making this  
     *  determination of the mixture averaged diffusion coefficients 
     *  a \e slow method for obtaining diffusion coefficients.  
     * 
     *  Also note that the Stefan Maxwell solve will be based upon 
     *  the thermodynamic state (including gradients) most recently
     *  set.  Gradients can be set specifically using set_Grad_V,
     *  set_Grad_X and set_Grad_T or through calls to 
     *  getSpeciesFluxes, getSpeciesFluxesES, getSpeciesVdiff, 
     *  getSpeciesVdiffES, etc.
     *
     * @param mobil_e  Returns the electrical mobilities of
     *               the species in array \c mobil_e. The array must be
     *               dimensioned at least as large as the number of species.
     */
    virtual void getMobilities(doublereal* const mobil_e);

    //! Get the fluid mobilities (s kmol/kg).
    /*!
     *  The fluid mobilities are not well defined 
     *  in the context of LiquidTransport because the Stefan Maxwell 
     *  equation is solved.  Here the fluid mobilities 
     *  are calculated from the mixture-averaged
     *  diffusion coefficients through a call to getMixDiffCoeffs() 
     *  using the Einstein relation
     *
     *     \f[ 
     *          \mu^f_k = \frac{D_k}{R T}
     *     \f]
     *
     *  Note that this call to getMixDiffCoeffs() requires
     *  a solve of the Stefan Maxwell equation making this  
     *  determination of the mixture averaged diffusion coefficients 
     *  a \e slow method for obtaining diffusion coefficients.  
     * 
     *  Also note that the Stefan Maxwell solve will be based upon 
     *  the thermodynamic state (including gradients) most recently
     *  set.  Gradients can be set specifically using set_Grad_V,
     *  set_Grad_X and set_Grad_T or through calls to 
     *  getSpeciesFluxes, getSpeciesFluxesES, getSpeciesVdiff, 
     *  getSpeciesVdiffES, etc.
     *
     * @param mobil_f  Returns the fluid mobilities of
     *               the species in array \c mobil_f. The array must be
     *               dimensioned at least as large as the number of species.
     */
    virtual void getFluidMobilities(doublereal* const mobil_f);

    //! Specify the value of the gradient of the voltage
    /*!
     *
     * @param grad_V Gradient of the voltage (length num dimensions);
     */
    virtual void set_Grad_V(const doublereal* const grad_V);

    //! Specify the value of the gradient of the temperature
    /*!
     * @param grad_T Gradient of the temperature (length num dimensions);
     */
    virtual void set_Grad_T(const doublereal* const grad_T);

    //! Specify the value of the gradient of the MoleFractions
    /*!
     *
     * @param grad_X Gradient of the mole fractions(length nsp * num dimensions);
     */
    virtual void set_Grad_X(const doublereal* const grad_X);

    //! Compute the mixture electrical conductivity from 
    //! the Stefan-Maxwell equation.
    /*!
     *  To compute the mixture electrical conductance, the Stefan
     *  Maxwell equation is solved for zero species gradients and 
     *  for unit potential gradient, \f$ \nabla V \f$.  
     *  The species fluxes are converted to current by summing over 
     *  the charge-weighted fluxes according to 
     *  \f[
     *      \vec{i} = \sum_{i} z_i F \rho \vec{V_i} / W_i 
     *  \f]
     *  where \f$ z_i \f$ is the charge on species i,
     *  \f$ F \f$ is Faradays constant,  \f$ \rho \f$  is the density,
     *  \f$ W_i \f$ is the molecular mass of species i.
     *  The conductance, \f$ \kappa \f$ is obtained from 
     *  \f[
     *      \kappa = \vec{i} / \nabla V.
     *  \f]
     * 
     */
    virtual doublereal getElectricConduct();

    //! Compute the electric current density in A/m^2
    /*!
     *  The electric current is computed first by computing the 
     *  species diffusive fluxes using  the Stefan Maxwell solution
     *  and then the current, \f$ \vec{i} \f$ by summing over 
     *  the charge-weighted fluxes according to 
     *  \f[
     *      \vec{i} = \sum_{i} z_i F \rho \vec{V_i} / W_i 
     *  \f]
     *  where \f$ z_i \f$ is the charge on species i,
     *  \f$ F \f$ is Faradays constant,  \f$ \rho \f$  is the density,
     *  \f$ W_i \f$ is the molecular mass of species \c i.
     * 
     * @param ndim       The number of spatial dimensions (1, 2, or 3).
     * @param grad_T     The temperature gradient (ignored in this model).
     * @param ldx        Leading dimension of the grad_X array.
     * @param grad_X     Gradients of the mole fraction
     *                   Flat vector with the m_nsp in the inner loop.
     *                     length = ldx * ndim
     * @param ldf        Leading dimension of the grad_V and current vectors.
     * @param grad_V     The electrostatic potential gradient.
     * @param current    The electric current in A/m^2.
     */
    virtual void getElectricCurrent(int ndim, 
				    const doublereal* grad_T, 
				    int ldx, 
				    const doublereal* grad_X, 
				    int ldf, 
				    const doublereal* grad_V, 
				    doublereal* current);


    //! Get the species diffusive velocities wrt to the averaged velocity, 
    //! given the gradients in mole fraction and temperature
    /*!
     * The average velocity can be computed on a mole-weighted 
     * or mass-weighted basis, or the diffusion velocities may 
     * be specified as relative to a specific species (i.e. a 
     * solvent) all according to the velocityBasis input parameter.
     *
     *  Units for the returned velocities are m s-1.
     * 
     *  @param ndim Number of dimensions in the flux expressions
     *  @param grad_T Gradient of the temperature
     *                 (length = ndim)
     * @param ldx  Leading dimension of the grad_X array 
     *              (usually equal to m_nsp but not always)
     * @param grad_X Gradients of the mole fraction
     *             Flat vector with the m_nsp in the inner loop.
     *             length = ldx * ndim
     * @param ldf  Leading dimension of the fluxes array 
     *              (usually equal to m_nsp but not always)
     * @param Vdiff  Output of the diffusive velocities.
     *             Flat vector with the m_nsp in the inner loop.
     *             length = ldx * ndim
     */
    virtual void getSpeciesVdiff(int ndim, 
				 const doublereal* grad_T, 
				 int ldx, 
				 const doublereal* grad_X,
				 int ldf, 
				 doublereal* Vdiff);

    //! Get the species diffusive velocities wrt to the averaged velocity, 
    //! given the gradients in mole fraction, temperature and electrostatic potential.
    /*!
     * The average velocity can be computed on a mole-weighted 
     * or mass-weighted basis, or the diffusion velocities may 
     * be specified as relative to a specific species (i.e. a 
     * solvent) all according to the velocityBasis input parameter.
     *
     *  Units for the returned velocities are m s-1.
     * 
     *  @param ndim       Number of dimensions in the flux expressions
     *  @param grad_T     Gradient of the temperature
     *                       (length = ndim)
     * @param ldx         Leading dimension of the grad_X array 
     *                       (usually equal to m_nsp but not always)
     * @param grad_X      Gradients of the mole fraction
     *                    Flat vector with the m_nsp in the inner loop.
     *                       length = ldx * ndim
     * @param ldf         Leading dimension of the fluxes array 
     *                        (usually equal to m_nsp but not always)
     * @param grad_Phi   Gradients of the electrostatic potential
     *                        (length = ndim)
     * @param Vdiff      Output of the species diffusion velocities
     *                   Flat vector with the m_nsp in the inner loop.
     *                     length = ldx * ndim
     */
    virtual void getSpeciesVdiffES(int ndim,  const doublereal* grad_T, 
				   int ldx,  const doublereal* grad_X,
				   int ldf,  const doublereal* grad_Phi,
				   doublereal* Vdiff) ;


    //!  Return the species diffusive mass fluxes wrt to
    //!  the averaged velocity in [kmol/m^2/s].
    /*!
     *
     * The diffusive mass flux of species \e k [kmol/m^2/s] is computed 
     * using the Stefan-Maxwell equation
     *
     * \f[
     *     X_i \nabla \mu_i  = RT \sum_i \frac{X_i X_j}{D_{ij}} 
     *                           ( \vec{V}_j - \vec{V}_i )
     * \f]
     *
     * to determine the diffusion velocity and 
     *
     * \f[
     *      \vec{N}_i = C_T X_i \vec{V}_i
     * \f]
     *
     * to determine the diffusion flux.  Here \f$ C_T \f$ is the 
     * total concentration of the mixture [kmol/m^3], \f$ D_{ij} \f$
     * are the Stefa-Maxwell interaction parameters in [m^2/s],
     * \f$ \vec{V}_{i} \f$ is the diffusion velocity of species \e i,
     * \f$ \mu_i \f$ is the electrochemical potential of species \e i.
     *
     * Note that for this method, there is no argument for the 
     * gradient of the electric potential (voltage).  Electric 
     * potential gradients can be set with set_Grad_V() or
     * method getSpeciesFluxesES() can be called.x
     *
     * The diffusion velocity is relative to an average velocity 
     * that can be computed on a mole-weighted 
     * or mass-weighted basis, or the diffusion velocities may 
     * be specified as relative to a specific species (i.e. a 
     * solvent) all according to the \verbatim <velocityBasis> \endverbatim input parameter.
     *
     * @param ndim       The number of spatial dimensions (1, 2, or 3).
     * @param grad_T     The temperature gradient (ignored in this model).
     *                      (length = ndim)
     * @param ldx        Leading dimension of the grad_X array.
     *                       (usually equal to m_nsp but not always)
     * @param grad_X     Gradients of the mole fraction
     *                   Flat vector with the m_nsp in the inner loop.
     *                   length = ldx * ndim
     * @param ldf        Leading dimension of the fluxes array 
     *                        (usually equal to m_nsp but not always)
     * @param fluxes     Output of the diffusive mass fluxes
     *                   Flat vector with the m_nsp in the inner loop.
     *                   length = ldx * ndim
     */
    virtual void getSpeciesFluxes(int ndim,  const doublereal * const grad_T, 
				  int ldx, const doublereal * const grad_X, 
				  int ldf, doublereal * const fluxes);

    //!  Return the species diffusive mass fluxes wrt to
    //!  the averaged velocity in [kmol/m^2/s].
    /*!
     *
     * The diffusive mass flux of species \e k is computed 
     * using the Stefan-Maxwell equation
     * \f[
     *     X_i \nabla \mu_i 
     *                     = RT \sum_i \frac{X_i X_j}{D_{ij}} 
     *                           ( \vec{V}_j - \vec{V}_i )
     * \f]
     * to determine the diffusion velocity and 
     * \f[
     *      \vec{N}_i = C_T X_i \vec{V}_i
     * \f]
     * to determine the diffusion flux.  Here \f$ C_T \f$ is the 
     * total concentration of the mixture [kmol/m^3], \f$ D_{ij} \f$
     * are the Stefa-Maxwell interaction parameters in [m^2/s],
     * \f$ \vec{V}_{i} \f$ is the diffusion velocity of species \e i,
     * \f$ \mu_i \f$ is the electrochemical potential of species \e i.
     *
     * The diffusion velocity is relative to an average velocity 
     * that can be computed on a mole-weighted 
     * or mass-weighted basis, or the diffusion velocities may 
     * be specified as relative to a specific species (i.e. a 
     * solvent) all according to the \verbatim <velocityBasis> 
     * \endverbatim input parameter.

     * @param ndim      The number of spatial dimensions (1, 2, or 3).
     * @param grad_T    The temperature gradient (ignored in this model).
     *                     (length = ndim)
     * @param ldx       Leading dimension of the grad_X array.
     *                     (usually equal to m_nsp but not always)
     * @param grad_X    Gradients of the mole fraction
     *                  Flat vector with the m_nsp in the inner loop.
     *                     length = ldx * ndim
     * @param ldf       Leading dimension of the fluxes array 
     *                     (usually equal to m_nsp but not always)
     * @param grad_Phi  Gradients of the electrostatic potential
     *                     length = ndim
     * @param fluxes    Output of the diffusive mass fluxes
     *                  Flat vector with the m_nsp in the inner loop.
     *                     length = ldx * ndim
     */
    virtual void getSpeciesFluxesES(int ndim, 
				    const doublereal* grad_T, 
				    int ldx, 
				    const doublereal* grad_X, 
				    int ldf, 
				    const doublereal* grad_Phi,
				    doublereal* fluxes);

    //!  Return the species diffusive velocities relative to 
    //!  the averaged velocity.  
    /*!
     * This method acts similarly to getSpeciesVdiffES() but
     * requires all gradients to be preset using methods 
     * set_Grad_X(), set_Grad_V(), set_Grad_T().  
     * See the documentation of getSpeciesVdiffES() for details.
     *      
     *  @param ldf  Leading dimension of the Vdiff array.
     *  @param Vdiff  Output of the diffusive velocities.
     *             Flat vector with the m_nsp in the inner loop.
     *             length = ldx * ndim
     */
    virtual void getSpeciesVdiffExt(int ldf, doublereal* Vdiff);

    //!  Return the species diffusive fluxes relative to 
    //!  the averaged velocity.  
    /*!
     * This method acts similarly to getSpeciesFluxesES() but
     * requires all gradients to be preset using methods 
     * set_Grad_X(), set_Grad_V(), set_Grad_T().  
     * See the documentation of getSpeciesFluxesES() for details.
     *      
     *  units = kg/m2/s
     *
     *  @param ldf  Leading dimension of the Vdiff array.
     *  @param fluxes  Output of the diffusive fluxes.
     *             Flat vector with the m_nsp in the inner loop.
     *             length = ldx * ndim
     */
    virtual void getSpeciesFluxesExt(int ldf, doublereal* fluxes);

  protected:
    //! Returns true if temperature has changed, 
    //! in which case flags are set to recompute transport properties.
    /*!
     *  This is called whenever a transport property is requested.
     *  The first task is to check whether the temperature has changed
     *  since the last call to update_T().
     *  If it hasn't then an immediate return is carried out.
     *
     *
     *   Note this should be a lightweight function since it's
     *   part of all of the interfaces.
     *
     *     @internal
     *
     * @return  Returns true if the temperature has changed, and false otherwise
     */
    virtual bool update_T();

    //! Returns true if mixture composition has changed, 
    //! in which case flags are set to recompute transport properties.
    /*!
     *   This is called for every interface call to check whether
     *   the concentrations have changed. Concentrations change
     *   whenever the pressure or the mole fraction has changed.
     *   If it has changed, the recalculations should be done.
     *
     *   Note this should be a lightweight function since it's
     *   part of all of the interfaces.
     *
     *   @internal
     *
     * @return  Returns true if the mixture composition has changed, and false otherwise.
     */ 
    virtual bool update_C();

    
    //!  Updates the internal value of the gradient of the  
    //!  logarithm of the activity, which is 
    //!  used in the gradient of the chemical potential. 
    /*!
     * Evaluate the gradients of the activity  
     * as they alter the diffusion coefficient.  
     *
     *  The gradient of the chemical potential can be written in terms of 
     *  gradient of the logarithm of the mole fraction times a correction
     *  associated with the gradient of the activity coefficient relative to 
     *  that of the mole fraction.  Specifically, the gradients of the 
     *  logarithms of each are involved according to the formula 
     *     
     *  \f[
     *      \nabla \mu_k = RT \left[ \nabla ( \ln X_k ) + 
     *      \nabla ( \ln \gamma_k ) \right] = RT \left[
     *      \nabla ( \ln a_k ) \right]
     *  \f]
     *  
     *  The gradient in the activity coefficient requires the use of thermophase
     *  getdlnActCoeff that calculates its change based on a chane in the state
     *  (i.e. temperature and composition of each species) which was first 
     *  implemented in MargulesVPSSTP.cpp (LiquidTransport.h doxygen)
     */
    virtual void update_Grad_lnAC();


    //! Solve the stefan_maxell equations for the diffusive fluxes.
    /*!
     * The diffusive mass flux of species \e k is computed 
     * using the Stefan-Maxwell equation
     * \f[
     *     X_i \nabla \mu_i 
     *                     = RT \sum_i \frac{X_i X_j}{D_{ij}} 
     *                           ( \vec{V}_j - \vec{V}_i )
     * \f]
     * to determine the diffusion velocity and 
     * \f[
     *      \vec{N}_i = C_T X_i \vec{V}_i
     * \f]
     * to determine the diffusion flux.  Here \f$ C_T \f$ is the 
     * total concentration of the mixture [kmol/m^3], \f$ D_{ij} \f$
     * are the Stefa-Maxwell interaction parameters in [m^2/s],
     * \f$ \vec{V}_{i} \f$ is the diffusion velocity of species \e i,
     * \f$ \mu_i \f$ is the electrochemical potential of species \e i.
     *
     * The diffusion velocity is relative to an average velocity 
     * that can be computed on a mole-weighted 
     * or mass-weighted basis, or the diffusion velocities may 
     * be specified as relative to a specific species (i.e. a 
     * solvent) all according to the \verbatim <velocityBasis> 
     * \endverbatim input para
     *  The gradient in the activity coefficient requires the use of thermophase
     *  getdlnActCoeff that calculates its change based on a change in the state
     *  i.e. temperature and composition of each species.
     *  First implemented in MargulesVPSSTP.cppmeter.
     *
     * One of the Stefan Maxwell equations is replaced by the appropriate
     * definition of the mass-averaged velocity, the mole-averaged velocity 
     * or the specification that velocities are relative to that 
     * of one species.
     */
<<<<<<< HEAD
    void stefan_maxwell_solve();
=======
     virtual void getSpeciesFluxes(size_t ndim,
				  const doublereal* grad_T, 
				  int ldx, const doublereal* grad_X, 
				  int ldf, doublereal* fluxes);
>>>>>>> 8f5c6f4d

    //!  Updates the array of pure species viscosities internally.
    /*!
     * The flag m_visc_ok is set to true.
     *
     * Note that for viscosity, a positive activation energy 
     * corresponds to the typical case of a positive argument
     * to the exponential so that the Arrhenius expression is
     *
     * \f[
     *      \mu = A T^n \exp( + E / R T )
     * \f]
     */
<<<<<<< HEAD
    void updateViscosity_T();

    //!  Update the temperature-dependent ionic conductivity terms
    //!  for each species internally
    /*!
     * The flag m_ionCond_temp_ok is set to true.
     */
    void updateIonConductivity_T();
=======
    virtual void getSpeciesFluxesExt(size_t ldf, doublereal* fluxes);
>>>>>>> 8f5c6f4d

    //!  Updates the array of pure species mobility ratios internally.
    /*!
     * The flag m_mobRat_ok is set to true.
     */
    void updateMobilityRatio_T();

    //!  Updates the array of pure species self diffusion coeffs internally.
    /*!
     * The flag m_selfDiff_ok is set to true.
     */
    void updateSelfDiffusion_T();

    //!  Update the temperature-dependent hydrodynamic radius terms
    //!  for each species internally
    /*!
     * The flag m_radi_temp_ok is set to true.
     */
    void updateHydrodynamicRadius_T();

    //! Update the temperature-dependent parts of the mixture-averaged 
    //! thermal conductivity internally  
    void updateCond_T();

    //! Update the concentration parts of the viscosities
    /*!
     *  Internal routine is run whenever the update_boolean
     *  m_visc_conc_ok is false. Currently there is no concentration 
     *  dependence for the pure species viscosities.
     *
     * @internal
     */
    void updateViscosities_C();

    //! Update the concentration parts of the ionic conductivity
    /*!
     *  Internal routine is run whenever the update_boolean
     *  m_ionCond_conc_ok is false. Currently there is no concentration 
     *  dependence for the pure species ionic conductivity.
     *
     * @internal
     */
    void updateIonConductivity_C();
 
    //! Update the concentration parts of the mobility ratio
    /*!
     *  Internal routine is run whenever the update_boolean
     *  m_mobRat_conc_ok is false. Currently there is no concentration 
     *  dependence for the pure species mobility ratio.
     *
     * @internal
     */
    void updateMobilityRatio_C();

    //! Update the concentration parts of the self diffusion
    /*!
     *  Internal routine is run whenever the update_boolean
     *  m_selfDiff_conc_ok is false. Currently there is no concentration 
     *  dependence for the pure species self diffusion.
     *
     * @internal
     */
    void updateSelfDiffusion_C();

    //! Update the concentration dependence of the hydrodynamic radius
    /*!
     *  Internal routine is run whenever the update_boolean
     *  m_radi_conc_ok is false. Currently there is no concentration 
     *  dependence for the hydrodynamic radius.
     *
     * @internal
     */
    void updateHydrodynamicRadius_C();

    //! Update the binary Stefan-Maxwell diffusion coefficients 
    //! wrt T using calls to the appropriate LTPspecies subclass
    void updateDiff_T();


<<<<<<< HEAD
  private:

    //! Number of species in the phase
    int m_nsp;
=======
    //! Number of species in the mixture
    size_t m_nsp;
>>>>>>> 8f5c6f4d

    //! Number of species squared
    int m_nsp2;

    //! Minimum temperature applicable to the transport property eval
    doublereal m_tmin;

    //! Maximum temperature applicable to the transport property evaluator
    doublereal m_tmax;

    //! Local copy of the molecular weights of the species
    /*!
     *  Length is equal to the number of species in the phase
     */
    vector_fp m_mw;

    //! Viscosity for each species expressed as an appropriate subclass 
    //! of LTPspecies
    /*!
     *  These subclasses of LTPspecies evaluate the species-specific
     *  transport properties according to the parameters parsed in 
     *  TransportFactory::getLiquidSpeciesTransportData().
     */
    std::vector<LTPspecies*> m_viscTempDep_Ns;

    //! Viscosity of the mixture expressed as a subclass of 
    //! LiquidTranInteraction
    /*!
     *  These subclasses of LiquidTranInteraction evaluate the 
     *  mixture transport properties according to the parameters parsed in 
     *  TransportFactory::getLiquidInteractionsTransportData().
     */
    LiquidTranInteraction *m_viscMixModel;

    //! Ionic conductivity for each species expressed as an appropriate subclass 
    //! of LTPspecies
    /*!
     *  These subclasses of LTPspecies evaluate the species-specific
     *  transport properties according to the parameters parsed in 
     *  TransportFactory::getLiquidSpeciesTransportData().
     */
    std::vector<LTPspecies*> m_ionCondTempDep_Ns;

    //! Ionic Conductivity of the mixture expressed as a subclass of 
    //! LiquidTranInteraction
    /*!
     *  These subclasses of LiquidTranInteraction evaluate the 
     *  mixture transport properties according to the parameters parsed in 
     *  TransportFactory::getLiquidInteractionsTransportData().
     */
    LiquidTranInteraction *m_ionCondMixModel;

    //! Type def for LTPvector equating it with a vector of pointers to LTPspecies
    typedef std::vector<LTPspecies*> LTPvector;

    //! Mobility ratio for the binary cominations of each species in each 
    //! pure phase expressed as an appropriate subclass of LTPspecies
    /*!
     *  These subclasses of LTPspecies evaluate the species-specific
     *  transport properties according to the parameters parsed in 
     *  TransportFactory::getLiquidSpeciesTransportData().
     */
    std::vector<LTPvector> m_mobRatTempDep_Ns;

    //! Mobility ratio for each binary combination of mobile species in the mixture 
    //! expressed as a subclass of LiquidTranInteraction
    /*!
     *  These subclasses of LiquidTranInteraction evaluate the 
     *  mixture transport properties according to the parameters parsed in 
     *  TransportFactory::getLiquidInteractionsTransportData().
     */
    std::vector<LiquidTranInteraction*> m_mobRatMixModel;

    //! Self Diffusion for each species in each pure species phase 
    //! expressed as an appropriate subclass of LTPspecies
    /*!
     *  These subclasses of LTPspecies evaluate the species-specific
     *  transport properties according to the parameters parsed in 
     *  TransportFactory::getLiquidSpeciesTransportData().
     */
    std::vector<LTPvector> m_selfDiffTempDep_Ns;

    //! Self Diffusion for each species in the mixture expressed as a subclass of 
    //! LiquidTranInteraction
    /*!
     *  These subclasses of LiquidTranInteraction evaluate the 
     *  mixture transport properties according to the parameters parsed in 
     *  TransportFactory::getLiquidInteractionsTransportData().
     */
<<<<<<< HEAD
    std::vector<LiquidTranInteraction*> m_selfDiffMixModel;

    //! Thermal conductivity for each species expressed as an    
    //! appropriate subclass of LTPspecies
    /*!
     *  These subclasses of LTPspecies evaluate the species-specific
     *  transport properties according to the parameters parsed in 
     *  TransportFactory::getLiquidSpeciesTransportData().
     */
    std::vector<LTPspecies*> m_lambdaTempDep_Ns;

    //! Thermal conductivity of the mixture expressed as a subclass of 
    //! LiquidTranInteraction
    /*!
     *  These subclasses of LiquidTranInteraction evaluate the 
     *  mixture transport properties according to the parameters parsed in 
     *  TransportFactory::getLiquidInteractionsTransportData().
     */
    LiquidTranInteraction *m_lambdaMixModel;
 
    //! (NOT USED IN LiquidTransport.)
    //! Diffusion coefficient model for each species expressed as an    
    //! appropriate subclass of LTPspecies
    /*!
     *  These subclasses of LTPspecies evaluate the species-specific
     *  transport properties according to the parameters parsed in 
     *  TransportFactory::getLiquidSpeciesTransportData().
     * 
     *  Since the LiquidTransport class uses the Stefan-Maxwell equation
     * to describe species diffusivity, the species-specific 
     * diffusivity is irrelevant.  
     */
    std::vector<LTPspecies*> m_diffTempDep_Ns;

    //! Species diffusivity of the mixture expressed as a subclass of 
    //! LiquidTranInteraction.  This will return an array of 
    //! Stefan-Maxwell interaction parameters for use in the 
    //! Stefan-Maxwell solution.
    /*!
     *  These subclasses of LiquidTranInteraction evaluate the 
     *  mixture transport properties according to the parameters parsed in 
     *  TransportFactory::getLiquidInteractionsTransportData().
     */
    LiquidTranInteraction *m_diffMixModel;

    //! Setfan-Maxwell diffusion coefficients
    DenseMatrix m_diff_Dij;


    //!   Hydrodynamic radius for each species expressed as an  appropriate subclass of LTPspecies
    /*!
     *  These subclasses of LTPspecies evaluate the species-specific
     *  transport properties according to the parameters parsed in 
     *  TransportFactory::getLiquidSpeciesTransportData().
     *         length = nsp
     */
    std::vector<LTPspecies *> m_radiusTempDep_Ns;

    //! (Not used in LiquidTransport) 
    //! Hydrodynamic radius of the mixture expressed as a subclass of 
    //! LiquidTranInteraction
    /*!
     *  These subclasses of LiquidTranInteraction evaluate the 
     *  mixture transport properties according to the parameters parsed in 
     *  TransportFactory::getLiquidInteractionsTransportData().
     */
    LiquidTranInteraction *m_radiusMixModel;

    //! Species hydrodynamic radius
    vector_fp  m_hydrodynamic_radius;

    //! Hydrodynamic radius 

=======
    std::vector<vector_fp> m_diffcoeffs;
>>>>>>> 8f5c6f4d

    //! Internal value of the gradient of the mole fraction vector
    /*!
     *  Note, this is the only gradient value that can and perhaps
     *  should reflect the true state of the mole fractions in the
     *  application solution vector. In other words no cropping or
     *  massaging of the values to make sure they are above zero
     *  should occur. - developing ....
     *
     *  m_nsp is the number of species in the fluid
     *  k is the species index
     *  n is the dimensional index (x, y, or z). It has a length
     *    equal to m_nDim
     *  
     *    m_Grad_X[n*m_nsp + k]
     */
    vector_fp m_Grad_X;

    //! Gradient of the logarithm of the activity
    /*!
     *  This quantity appears in the gradient of the chemical potential.  
     *  It replaces the gradient of the mole fraction, and in this way 
     * serves to "modify" the diffusion coefficient.  
     *
     *  \f[
     *      m\_Grad\_lnAC[k] = \nabla ( \ln X_k ) + 
     *      \nabla ( \ln \gamma_k )
     *  \f]
     *
     *  k is the species index
     *  n is the dimensional index (x, y, or z). It has a length
     *    equal to m_nDim
     *  
     *    m_Grad_X[n*m_nsp + k]
     *  
     */
    vector_fp m_Grad_lnAC;

    //! Internal value of the gradient of the Temperature vector
    /*!
     *  Generally, if a transport property needs this 
     *  in its evaluation it will look to this place
     *  to get it. 
     *
     *  No internal property is precalculated based on gradients.
     *  Gradients are assumed to be freshly updated before
     *  every property call.
     */
    vector_fp m_Grad_T;

    //! Internal value of the gradient of the Pressure vector
    /*!
     *  Generally, if a transport property needs this 
     *  in its evaluation it will look to this place
     *  to get it. 
     *
     *  No internal property is precalculated based on gradients.
     *  Gradients are assumed to be freshly updated before
     *  every property call.
     */
    vector_fp m_Grad_P;

    //! Internal value of the gradient of the Electric Voltage
    /*!
     *  Generally, if a transport property needs this 
     *  in its evaluation it will look to this place
     *  to get it. 
     *
     *  No internal property is precalculated based on gradients.
     *  Gradients are assumed to be freshly updated before
     *  every property call.
     */
    vector_fp m_Grad_V;

    //! Gradient of the electrochemical potential
    /*!
     *  m_nsp is the number of species in the fluid
     *  k is the species index
     *  n is the dimensional index (x, y, or z)
     *  
     *  \f[
     *     m\_Grad\_mu[n*m_nsp + k]
     *  \f]
     */
    vector_fp m_Grad_mu;

    // property values

    //! Array of Binary Diffusivities
    /*!
     *   These are evaluated according to the subclass of 
     *  LiquidTranInteraction stored in m_diffMixModel.
     *
     *  This has a size equal to nsp x nsp
     *  It is a symmetric matrix.
     *  D_ii is the self diffusion coefficient. D_ii is not
     *  needed except for when there is one species in the mixture.
     *
     * units m2/sec
     */
    DenseMatrix  m_bdiff;

    //! Internal value of the species viscosities 
    /*!
     *  Viscosity of the species evaluated using subclass of LTPspecies
     *  held in m_viscTempDep_Ns.
     *
     *   Length = number of species
     *
     * controlling update boolean -> m_visc_temp_ok
     */
    vector_fp m_viscSpecies;

    //! Internal value of the species ionic conductivities 
    /*!
     *  Ionic conductivity of the species evaluated using subclass of LTPspecies
     *  held in m_ionCondTempDep_Ns.
     *
     *   Length = number of species
     *
     * controlling update boolean -> m_ionCond_temp_ok
     */
    vector_fp m_ionCondSpecies;

    //! Internal value of the species mobility ratios 
    /*!
     *  Mobility ratio of the species evaluated using subclass of LTPspecies
     *  held in m_mobRatTempDep_Ns.
     *
     *   Length = number of species
     *
     * controlling update boolean -> m_mobRat_temp_ok
     */
    DenseMatrix m_mobRatSpecies;

    //! Internal value of the species self diffusion coefficients 
    /*!
     *  Self diffusion of the species evaluated using subclass of LTPspecies
     *  held in m_selfDiffTempDep_Ns.
     *
     *   Length = number of species
     *
     * controlling update boolean -> m_selfDiff_temp_ok
     */
    DenseMatrix m_selfDiffSpecies;

    //! Internal value of the species individual thermal conductivities
    /*!
     *  Thermal conductivities of the species evaluated using subclass 
     *  of LTPspecies held in m_lambdaTempDep_Ns.
     *
     *   Length = number of species
     *
     */
    vector_fp  m_lambdaSpecies;

    //! State of the mole fraction vector.
    int m_iStateMF;

    //! Local copy of the mass fractions of the species in the phase
    /*!
     *  The mass fraction vector comes from the ThermoPhase object. 
     *
     * length = m_nsp
     */
    vector_fp m_massfracs;

    //! Local copy of the mass fractions of the species in the phase
    /** 
     * This version of the mass fraction vector is adjusted to a
     * minimum lower bound of MIN_X for use in transport calculations.
     */ 
    vector_fp m_massfracs_tran;

    //! Local copy of the mole fractions of the species in the phase
    /*!
     *  The mole fractions here are assumed to be bounded by 0.0 and 1.0
     *  and they are assumed to add up to one exactly. This mole
     *  fraction vector comes from the ThermoPhase object. Derivative
     *  quantities from this are referred to as bounded.
     *
     * Update info?
     * length = m_nsp
     */
    vector_fp m_molefracs;

    //! Non-zero mole fraction vector used in transport property calculations
    /*!
     *  The mole fractions here are assumed to be bounded by MIN_X and 1.0
     *  and they may not be assumed to add up to one. This
     *  mole fraction vector is created from the ThermoPhase object.
     *  Derivative quantities of this use the _tran suffix.
     *
     * Update info?
     * length = m_nsp
     */
    vector_fp m_molefracs_tran;

    //! Local copy of the concentrations of the species in the phase
    /*!
     *  The concentrations are consistent with the m_molefracs
     *  vector which is bounded and sums to one.
     *
     * Update info?
     * length = m_nsp
     */
    vector_fp m_concentrations;

    //! Local copy of the total concentration.
    /*!
     * This is consistent with the m_concentrations[] and
     *  m_molefracs[] vector.
     */
    doublereal concTot_;

    //! Local copy of the total concentration.
    /*!
     *  This is consistent with the x_molefracs_tran vector and
     *  with the concTot_ number;
     */
    doublereal concTot_tran_;

    //! Mean molecular mass
    doublereal meanMolecularWeight_;

    //! Density
    doublereal dens_;

    //! Local copy of the charge of each species
    /*!
     *  Contains the charge of each species (length m_nsp)
     */
    vector_fp m_chargeSpecies;

    //! Specific volume for each species.  Local copy from thermo object.
    vector_fp m_volume_spec;

    //! Vector of activity coefficients
    vector_fp m_actCoeff;

    //! RHS to the stefan-maxwell equation
    DenseMatrix   m_B;

    //! Matrix for the stefan maxwell equation.
    DenseMatrix m_A;

    //! Current Temperature -> locally storred
    /*!
     * This is used to test whether new temperature computations
     * should be performed.
     */
    doublereal m_temp;

    //! Current value of the pressure
    doublereal m_press;

    //! Solution of the Stefan Maxwell equation in terms of flux 
    /*!
     *  This is the mass flux of species k
     *  in units of kg m-3 s-1.
     */
    Array2D m_flux;

    //! Solution of the Stefan Maxwell equation
    /*!
     *  This is the diffusion velocity of species k
     *  in units of m/s and relative to the mole-averaged velocity.
     */
    Array2D m_Vdiff;

    //! Saved value of the mixture thermal conductivity
    doublereal m_lambda;

    //! Saved value of the mixture viscosity
    doublereal m_viscmix;

    //! Saved value of the mixture ionic conductivity
    doublereal m_ionCondmix;

    //! Saved values of the mixture mobility ratios
    vector_fp m_mobRatMix;

    //! Saved values of the mixture self diffusion coefficients
    vector_fp m_selfDiffMix;

    //! work space
    /*!
     *   Length is equal to m_nsp
     */
    vector_fp  m_spwork;



  private:    
    //! Boolean indicating that the top-level mixture viscosity is current
    /*!
     *  This is turned false for every change in T, P, or C.
     */
    bool m_visc_mix_ok;

    //! Boolean indicating that weight factors wrt viscosity is current
    bool m_visc_temp_ok;
 
    //! Flag to indicate that the pure species viscosities
    //! are current wrt the concentration
    bool m_visc_conc_ok;

    //! Boolean indicating that the top-level mixture ionic conductivity is current
    /*!
     *  This is turned false for every change in T, P, or C.
     */
    bool m_ionCond_mix_ok;

    //! Boolean indicating that weight factors wrt ionic conductivty is current
    bool m_ionCond_temp_ok;
 
    //! Flag to indicate that the pure species ionic conductivities
    //! are current wrt the concentration
    bool m_ionCond_conc_ok;

    //! Flag to indicate that the mixture conductivity is current
    bool m_cond_mix_ok;

    //! Boolean indicating that the top-level mixture mobility ratio is current
    /*!
     *  This is turned false for every change in T, P, or C.
     */
    bool m_mobRat_mix_ok;

    //! Boolean indicating that weight factors wrt mobility ratio is current
    bool m_mobRat_temp_ok;
 
    //! Flag to indicate that the pure species mobility ratios
    //! are current wrt the concentration
    bool m_mobRat_conc_ok;

    //! Boolean indicating that the top-level mixture self diffusion is current
    /*!
     *  This is turned false for every change in T, P, or C.
     */
    bool m_selfDiff_mix_ok;

    //! Boolean indicating that weight factors wrt self diffusion is current
    bool m_selfDiff_temp_ok;
 
    //! Flag to indicate that the pure species self diffusion
    //! are current wrt the concentration
    bool m_selfDiff_conc_ok;

    //! Boolean indicating that mixture diffusion coeffs are current
    bool m_radi_mix_ok;

    //! Boolean indicating that temperature dependence of
    //! hydrodynamic radius is current 
    bool m_radi_temp_ok;
 
    //! Flag to indicate that the hydrodynamic radius is current
    //! is current wrt the concentration
    bool m_radi_conc_ok;

    //! Boolean indicating that mixture diffusion coeffs are current
    bool m_diff_mix_ok;

    //! Boolean indicating that binary diffusion coeffs are current
    bool m_diff_temp_ok;

    //! Flag to indicate that the pure species conductivities
    //! are current wrt the temperature
    bool m_lambda_temp_ok;

    //! Boolean indicating that mixture conductivity is current
    bool m_lambda_mix_ok;

    //! Mode indicator for transport models -- currently unused.
    int m_mode;

    //! Debugging flags
    /*!
     *  Turn on to get debugging information
     */
    bool m_debug;

    //! Number of dimensions 
    /*!
     * Either 1, 2, or 3
     */
    size_t m_nDim;

    //! Throw an exception if this method is invoked. 
    /*!
     * This probably indicates something is not yet implemented.
     *
     * @param msg      Indicates the member function which is not implemented
     */
    doublereal err(std::string msg) const;

  };
}
#endif





<|MERGE_RESOLUTION|>--- conflicted
+++ resolved
@@ -776,14 +776,7 @@
      * or the specification that velocities are relative to that 
      * of one species.
      */
-<<<<<<< HEAD
     void stefan_maxwell_solve();
-=======
-     virtual void getSpeciesFluxes(size_t ndim,
-				  const doublereal* grad_T, 
-				  int ldx, const doublereal* grad_X, 
-				  int ldf, doublereal* fluxes);
->>>>>>> 8f5c6f4d
 
     //!  Updates the array of pure species viscosities internally.
     /*!
@@ -797,7 +790,6 @@
      *      \mu = A T^n \exp( + E / R T )
      * \f]
      */
-<<<<<<< HEAD
     void updateViscosity_T();
 
     //!  Update the temperature-dependent ionic conductivity terms
@@ -806,9 +798,6 @@
      * The flag m_ionCond_temp_ok is set to true.
      */
     void updateIonConductivity_T();
-=======
-    virtual void getSpeciesFluxesExt(size_t ldf, doublereal* fluxes);
->>>>>>> 8f5c6f4d
 
     //!  Updates the array of pure species mobility ratios internally.
     /*!
@@ -888,18 +877,13 @@
     void updateDiff_T();
 
 
-<<<<<<< HEAD
   private:
 
     //! Number of species in the phase
-    int m_nsp;
-=======
-    //! Number of species in the mixture
     size_t m_nsp;
->>>>>>> 8f5c6f4d
 
     //! Number of species squared
-    int m_nsp2;
+    size_t m_nsp2;
 
     //! Minimum temperature applicable to the transport property eval
     doublereal m_tmin;
@@ -986,7 +970,6 @@
      *  mixture transport properties according to the parameters parsed in 
      *  TransportFactory::getLiquidInteractionsTransportData().
      */
-<<<<<<< HEAD
     std::vector<LiquidTranInteraction*> m_selfDiffMixModel;
 
     //! Thermal conductivity for each species expressed as an    
@@ -1060,9 +1043,6 @@
 
     //! Hydrodynamic radius 
 
-=======
-    std::vector<vector_fp> m_diffcoeffs;
->>>>>>> 8f5c6f4d
 
     //! Internal value of the gradient of the mole fraction vector
     /*!
