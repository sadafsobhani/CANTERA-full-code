/**
 *  @file ThermoPhase.cpp
 * Definition file for class ThermoPhase, the base class for phases with
 * thermodynamic properties
 * (see class \link Cantera::ThermoPhase ThermoPhase\endlink).
 */

//  Copyright 2002 California Institute of Technology

#include "ThermoPhase.h"
#include "mdp_allo.h"
#include <iomanip>

//@{
#ifndef MAX
#define MAX(x,y)    (( (x) > (y) ) ? (x) : (y))
#endif
//@}

using namespace std;
using namespace ctml;

namespace Cantera {

  //! Constructor. Note that ThermoPhase is meant to be used as
  //! a base class, so this constructor should not be called
  //! explicitly.
  ThermoPhase::ThermoPhase() :
    Phase(), 
    m_spthermo(0), m_speciesData(0),
    m_index(-1), 
    m_phi(0.0), 
    m_hasElementPotentials(false),
    m_chargeNeutralityNecessary(false),
    m_ssConvention(cSS_CONVENTION_TEMPERATURE)
  {
  }

  ThermoPhase::~ThermoPhase() 
  {
    for (size_t k = 0; k < m_kk; k++) {
      if (m_speciesData[k]) {
        delete m_speciesData[k];
        m_speciesData[k] = 0;
      }
    }
    delete m_spthermo;
    m_spthermo = 0;
  }

  //====================================================================================================================
  /*
   * Copy Constructor for the ThermoPhase object. 
   *
   * Currently, this is implemented, but not tested. If called it will
   * throw an exception until fully tested.
   */
  ThermoPhase::ThermoPhase(const ThermoPhase &right)  :
    Phase(),
    m_spthermo(0), 
    m_speciesData(0),
    m_index(-1),
    m_phi(0.0), 
    m_hasElementPotentials(false),
    m_chargeNeutralityNecessary(false),
    m_ssConvention(cSS_CONVENTION_TEMPERATURE)
  {
    /*
     * Call the assignment operator
     */
    *this = operator=(right);
  }
  //====================================================================================================================
  /*
   * operator=()
   *
   *  Note this stuff will not work until the underlying phase
   *  has a working assignment operator
   */
  ThermoPhase& ThermoPhase::
  operator=(const ThermoPhase &right) {
    /*
     * Check for self assignment.
     */
    if (this == &right) return *this;

    /*
     * We need to destruct first
     */
    for (size_t k = 0; k < m_kk; k++) {
      if (m_speciesData[k]) {
        delete m_speciesData[k];
        m_speciesData[k] = 0;
      }
    }
    if (m_spthermo) {
      delete m_spthermo;
    }

    /*
     * Call the base class assignment operator
     */
    (void)Phase::operator=(right);

    /*
     * Pointer to the species thermodynamic property manager
     * We own this, so we need to do a deep copy
     */
    m_spthermo = (right.m_spthermo)->duplMyselfAsSpeciesThermo();

    /*
     * Do a deep copy of species Data, because we own this
     */
    m_speciesData.resize(m_kk); 
    for (size_t k = 0; k < m_kk; k++) {
      m_speciesData[k] = new XML_Node(*(right.m_speciesData[k]));
    }
      
    m_index = right.m_index;
    m_phi = right.m_phi;
    m_lambdaRRT = right.m_lambdaRRT;
    m_hasElementPotentials = right.m_hasElementPotentials;
    m_chargeNeutralityNecessary = right.m_chargeNeutralityNecessary;
    m_ssConvention = right.m_ssConvention;
    return *this;
  }
  //====================================================================================================================
  /*
   * Duplication routine for objects which inherit from 
   * ThermoPhase.
   *
   *  This virtual routine can be used to duplicate thermophase objects
   *  inherited from ThermoPhase even if the application only has
   *  a pointer to ThermoPhase to work with.
   * 
   *  Currently, this is not fully implemented. If called, an
   *  exception will be called by the ThermoPhase copy constructor.
   */
  ThermoPhase *ThermoPhase::duplMyselfAsThermoPhase() const {
    ThermoPhase* tp = new ThermoPhase(*this);
    return tp;
  }
  //====================================================================================================================
  int ThermoPhase::activityConvention() const {
    return cAC_CONVENTION_MOLAR;
  }
  //=================================================================================================================
  int ThermoPhase::standardStateConvention() const {
    return m_ssConvention;
  }
<<<<<<< HEAD
  //=================================================================================================================
  doublereal ThermoPhase::logStandardConc(int k) const {
=======

  doublereal ThermoPhase::logStandardConc(size_t k) const {
>>>>>>> 8f5c6f4d
    return log(standardConcentration(k));
  }
  //=================================================================================================================
  void ThermoPhase::getActivities(doublereal* a) const {
    getActivityConcentrations(a);
    for (size_t k = 0; k < nSpecies(); k++) {
      a[k] /= standardConcentration(k);
    }
  }
  //=================================================================================================================
  void ThermoPhase::getLnActivityCoefficients(doublereal *const lnac) const {
    getActivityCoefficients(lnac);
    for (size_t k = 0; k < m_kk; k++) {
       lnac[k] = std::log(lnac[k]);
    }
  }
  //=================================================================================================================
  void ThermoPhase::setState_TPX(doublereal t, doublereal p, const doublereal* x) {
    setMoleFractions(x); setTemperature(t); setPressure(p);
  }
  //=================================================================================================================
  void ThermoPhase::setState_TPX(doublereal t, doublereal p, compositionMap& x) {
    setMoleFractionsByName(x); setTemperature(t); setPressure(p);
  }
  //=================================================================================================================
  void ThermoPhase::setState_TPX(doublereal t, doublereal p, const std::string& x) {
    compositionMap xx;
    for (size_t k = 0; k < nSpecies(); k++) {
      xx[speciesName(k)] = -1.0;
    }
    try {
      parseCompString(x, xx);
    }
    catch (CanteraError) {
      throw CanteraError("setState_TPX",
			 "Unknown species in composition map: "+ x);
    }
    setMoleFractionsByName(xx); setTemperature(t); setPressure(p);
  }        
  //=================================================================================================================
  void ThermoPhase::setState_TPY(doublereal t, doublereal p, 
				 const doublereal* y) {
    setMassFractions(y); setTemperature(t); setPressure(p);
  }
  //=================================================================================================================
  void ThermoPhase::setState_TPY(doublereal t, doublereal p, 
				 compositionMap& y) {
    setMassFractionsByName(y); setTemperature(t); setPressure(p);
  }
  //=================================================================================================================
  void ThermoPhase::setState_TPY(doublereal t, doublereal p, 
				 const std::string& y) {
    compositionMap yy;
    for (size_t k = 0; k < nSpecies(); k++) {
      yy[speciesName(k)] = -1.0;
    }
    try {
      parseCompString(y, yy);
    }
    catch (CanteraError) {
      throw CanteraError("setState_TPY",
			 "Unknown species in composition map: "+ y);
    }
    setMassFractionsByName(yy); setTemperature(t); setPressure(p);
  }
  //=================================================================================================================

  void ThermoPhase::setState_TP(doublereal t, doublereal p) {
    setTemperature(t); setPressure(p);
  }
  //=================================================================================================================

  void ThermoPhase::setState_PX(doublereal p, doublereal* x) {
    setMoleFractions(x); setPressure(p);
  }
  //=================================================================================================================

  void ThermoPhase::setState_PY(doublereal p, doublereal* y) {
    setMassFractions(y); setPressure(p);
  }
  //=================================================================================================================

  void ThermoPhase::setState_HP(doublereal Htarget, doublereal p, 
				doublereal dTtol) {
    setState_HPorUV(Htarget, p, dTtol, false);
  }
  //=================================================================================================================

  void ThermoPhase::setState_UV(doublereal u, doublereal v, 
				doublereal dTtol) {
    setState_HPorUV(u, v, dTtol, true);
  }
  //=================================================================================================================

  // Do the convergence work
  /*
   *  We assume here that H at constant P is a monotonically increasing
   *  function of T.
   *  We assume here that U at constant V is a monotonically increasing
   *  function of T.
   *  
   *  Note, the value of dTtol may become important for some applications
   *  where numerical jacobians are being calculated.
   */
  void ThermoPhase::setState_HPorUV(doublereal Htarget, doublereal p, 
				    doublereal dTtol, bool doUV) {
    doublereal dt;
    doublereal Hmax = 0.0, Hmin = 0.0;;
    doublereal v = 0.0;

    // Assign the specific volume or pressure and make sure it's positive
    if (doUV) {
      v = p;
      if (v < 1.0E-300) {
	throw CanteraError("setState_HPorUV (UV)",
			   "Input specific volume is too small or negative. v = " + fp2str(v));
      }
      setDensity(1.0/v);
    } else {
      if (p < 1.0E-300) {
	throw CanteraError("setState_HPorUV (HP)",
			   "Input pressure is too small or negative. p = " + fp2str(p));
      }
      setPressure(p);
    }
    double Tmax = maxTemp() + 0.1;
    double Tmin = minTemp() - 0.1;

    // Make sure we are within the temperature bounds at the start
    // of the iteration
    double Tnew = temperature();
    double Tinit = Tnew;
    if (Tnew > Tmax) {
      Tnew = Tmax - 1.0;
      if (doUV) {
	setTemperature(Tnew);
      } else {
	setState_TP(Tnew, p);
      }
    }
    if (Tnew < Tmin) {
      Tnew = Tmin + 1.0;
      if (doUV) {
	setTemperature(Tnew);
      } else {
	setState_TP(Tnew, p);
      }
    }

    double Hnew = 0.0;
    double Cpnew = 0.0;
    if (doUV) {
      Hnew = intEnergy_mass();
      Cpnew = cv_mass();
    } else {
      Hnew = enthalpy_mass();
      Cpnew = cp_mass();
    }
    double Htop = Hnew;
    double Ttop = Tnew;
    double Hbot = Hnew;
    double Tbot = Tnew;
    double Told = Tnew;
    double Hold = Hnew;

    bool ignoreBounds = false;
    // Unstable phases are those for which
    // cp < 0.0. These are possible for cases where
    // we have passed the spinodal curve.
    bool unstablePhase = false;
    // Counter indicating the last temperature point where the
    // phase was unstable
    double Tunstable = -1.0;
    bool unstablePhaseNew = false;
   

    // Newton iteration
    for (int n = 0; n < 500; n++) {
      Told = Tnew;
      Hold = Hnew;
      double cpd = Cpnew;
      if (cpd < 0.0) {
	unstablePhase = true;
	Tunstable = Tnew;
      }
      dt = (Htarget - Hold)/cpd;

      // limit step size to 100 K
      if (dt > 100.0)       dt =  100.0;
      else if (dt < -100.0) dt = -100.0; 

      // Calculate the new T
      Tnew = Told + dt;

      // Limit the step size so that we are convergent
      // This is the step that makes it different from a 
      // Newton's algorithm
      if (dt > 0.0) {
	if (!unstablePhase) {
	  if (Htop > Htarget) {
	    if (Tnew > (0.75 * Ttop + 0.25 * Told)) {
	      dt = 0.75 * (Ttop - Told);
	      Tnew = Told + dt;
	    }
	  }
	} else {
	  if (Hbot < Htarget) {
	    if (Tnew < (0.75 * Tbot + 0.25 * Told)) {
	      dt = 0.75 * (Tbot - Told);
	      Tnew = Told + dt;
	    }
	  }
	}
      } else {
	if (!unstablePhase) {
	  if (Hbot < Htarget) {
	    if (Tnew < (0.75 * Tbot + 0.25 * Told)) {
	      dt = 0.75 * (Tbot - Told);
	      Tnew = Told + dt;
	    }
	  }
	} else {
	  if (Htop > Htarget) {
	    if (Tnew > (0.75 * Ttop + 0.25 * Told)) {
	      dt = 0.75 * (Ttop - Told);
	      Tnew = Told + dt;
	    }
	  }
	}
      }
      // Check Max and Min values
      if (Tnew > Tmax) {
	if (!ignoreBounds) {
	  if (doUV) {
	    setTemperature(Tmax);
	    Hmax = intEnergy_mass();
	  } else {
	    setState_TP(Tmax, p);
	    Hmax = enthalpy_mass();
	  }
	  if (Hmax >= Htarget) {
	    if (Htop < Htarget) {
	      Ttop = Tmax;
	      Htop = Hmax;
	    }
	  } else {
	    Tnew = Tmax + 1.0;
	    ignoreBounds = true;
	  }
	}
      }
      if (Tnew < Tmin) {
	if (!ignoreBounds) {
	  if (doUV) {
	    setTemperature(Tmin);
	    Hmin = intEnergy_mass();
	  } else {
	    setState_TP(Tmin, p);
	    Hmin = enthalpy_mass();
	  }
	  if (Hmin <= Htarget) {
	    if (Hbot > Htarget) {
	      Tbot = Tmin;
	      Hbot = Hmin;
	    }
	  } else {
	    Tnew = Tmin - 1.0;
	    ignoreBounds = true;
	  }
	}
      }
 
      // Try to keep phase within its region of stability
      // -> Could do a lot better if I calculate the
      //    spinodal value of H.
      for (int its = 0; its < 10; its++) {
	Tnew = Told + dt;
	if (doUV) {
	  setTemperature(Tnew);
	  Hnew = intEnergy_mass();
	  Cpnew = cv_mass();
	} else {
	  setState_TP(Tnew, p);
	  Hnew = enthalpy_mass();
	  Cpnew = cp_mass();
	}
	if (Cpnew < 0.0) {
	  unstablePhaseNew = true;
	  Tunstable = Tnew;
	} else {
	  unstablePhaseNew = false;
	  break;
	}
	if (unstablePhase == false) {
	  if (unstablePhaseNew == true) {
	    dt *= 0.25;
	  }
	}
      }

      if (Hnew == Htarget) {
	return;
      } else if (Hnew > Htarget) {
	if ((Htop < Htarget) || (Hnew < Htop)) {
	  Htop = Hnew;
	  Ttop = Tnew;
	} 
      } else if (Hnew < Htarget) {
	if ((Hbot > Htarget) || (Hnew > Hbot)) {
	  Hbot = Hnew;
	  Tbot = Tnew;
	}
      }
      // Convergence in H
      double Herr = Htarget - Hnew;
      double acpd = MAX(fabs(cpd), 1.0E-5);
      double denom = MAX(fabs(Htarget), acpd * dTtol);
      double HConvErr = fabs((Herr)/denom);
      if (HConvErr < 0.00001 *dTtol) {
	return;
      }
      if (fabs(dt) < dTtol) {
	return;
      }

    }
    // We are here when there hasn't been convergence
    /*
     * Formulate a detailed error message, since questions seem to
     * arise often about the lack of convergence.
     */
    string ErrString =  "No convergence in 500 iterations\n";
    if (doUV) {
      ErrString += "\tTarget Internal Energy  = " + fp2str(Htarget) + "\n";
      ErrString += "\tCurrent Specific Volume = " + fp2str(v) + "\n";
      ErrString += "\tStarting Temperature    = " + fp2str(Tinit) + "\n";
      ErrString += "\tCurrent Temperature     = " + fp2str(Tnew) + "\n";
      ErrString += "\tCurrent Internal Energy = " + fp2str(Hnew) + "\n";
      ErrString += "\tCurrent Delta T         = " + fp2str(dt) + "\n";
    } else {
      ErrString += "\tTarget Enthalpy         = " + fp2str(Htarget) + "\n";
      ErrString += "\tCurrent Pressure        = " + fp2str(p) + "\n";
      ErrString += "\tStarting Temperature    = " + fp2str(Tinit) + "\n";
      ErrString += "\tCurrent Temperature     = " + fp2str(Tnew) + "\n";
      ErrString += "\tCurrent Enthalpy        = " + fp2str(Hnew) + "\n";
      ErrString += "\tCurrent Delta T         = " + fp2str(dt) + "\n";
    }
    if (unstablePhase) {
      ErrString += "\t  - The phase became unstable (Cp < 0) T_unstable_last = "
	+ fp2str(Tunstable) + "\n";
    }
    if (doUV) {
      throw CanteraError("setState_HPorUV (UV)", ErrString);
    } else {
      throw CanteraError("setState_HPorUV (HP)", ErrString);
    }
  }
  //=================================================================================================================

  void ThermoPhase::setState_SP(doublereal Starget, doublereal p, 
				doublereal dTtol) {
    setState_SPorSV(Starget, p, dTtol, false);
  }
  //=================================================================================================================

  void ThermoPhase::setState_SV(doublereal Starget, doublereal v, 
				doublereal dTtol) {
    setState_SPorSV(Starget, v, dTtol, true);
  }
  //=================================================================================================================

  // Do the convergence work for fixed entropy situations
  /*
   *  We assume here that S at constant P is a monotonically increasing
   *  function of T.
   *  We assume here that S at constant V is a monotonically increasing
   *  function of T.
   *  
   *  Note, the value of dTtol may become important for some applications
   *  where numerical jacobians are being calculated.
   */
  void ThermoPhase::setState_SPorSV(doublereal Starget, doublereal p, 
				    doublereal dTtol, bool doSV) {
    doublereal v = 0.0;
    doublereal dt;
    if (doSV) {
      v = p;
      if (v < 1.0E-300) {
	throw CanteraError("setState_SPorSV (SV)",
			   "Input specific volume is too small or negative. v = " + fp2str(v));
      }
      setDensity(1.0/v); 
    } else {
      if (p < 1.0E-300) {
	throw CanteraError("setState_SPorSV (SP)",
			   "Input pressure is too small or negative. p = " + fp2str(p));
      }
      setPressure(p);
    }
    double Tmax = maxTemp() + 0.1;
    double Tmin = minTemp() - 0.1;

    // Make sure we are within the temperature bounds at the start
    // of the iteration
    double Tnew = temperature();
    double Tinit = Tnew;
    if (Tnew > Tmax) {
      Tnew = Tmax - 1.0;
      if (doSV) {
	setTemperature(Tnew);
      } else {
	setState_TP(Tnew, p);
      }
    }
    if (Tnew < Tmin) {
      Tnew = Tmin + 1.0;
      if (doSV) {
	setTemperature(Tnew);
      } else {
	setState_TP(Tnew, p);
      }
    }

    double Snew = entropy_mass();
    double Cpnew = 0.0;
    if (doSV) {
      Cpnew = cv_mass();
    } else {
      Cpnew = cp_mass();
    }

    double Stop = Snew;
    double Ttop = Tnew;
    double Sbot = Snew;
    double Tbot = Tnew;
    double Told = Tnew;
    double Sold = Snew;

    bool ignoreBounds = false;
    // Unstable phases are those for which
    // Cp < 0.0. These are possible for cases where
    // we have passed the spinodal curve.
    bool unstablePhase = false;
    double Tunstable = -1.0;
    bool unstablePhaseNew = false;
   

    // Newton iteration
    for (int n = 0; n < 500; n++) {
      Told = Tnew;
      Sold = Snew;
      double cpd = Cpnew;
      if (cpd < 0.0) {
	unstablePhase = true;
	Tunstable = Tnew;
      }
      dt = (Starget - Sold)*Told/cpd;

      // limit step size to 200 K
      if (dt > 100.0)       dt =  100.0;
      else if (dt < -100.0) dt = -100.0; 
      Tnew = Told + dt;
      // Limit the step size so that we are convergent
      if (dt > 0.0) {
	if (!unstablePhase) {
	  if (Stop > Starget) {
	    if (Tnew > Ttop) {
	      dt = 0.75 * (Ttop - Told);
	      Tnew = Told + dt;
	    }
	  }
	} else {
	  if (Sbot < Starget) {
	    if (Tnew < Tbot) {
	      dt = 0.75 * (Tbot - Told);
	      Tnew = Told + dt;
	    }
	  }
	}
      } else {
	if (!unstablePhase) {
	  if (Sbot < Starget) {
	    if (Tnew < Tbot) {
	      dt = 0.75 * (Tbot - Told);
	      Tnew = Told + dt;
	    }
	  }
	} else {
	  if (Stop > Starget) {
	    if (Tnew > Ttop) {
	      dt = 0.75 * (Ttop - Told);
	      Tnew = Told + dt;
	    }
	  }
	}
      }
      // Check Max and Min values
      if (Tnew > Tmax) {
	if (!ignoreBounds) {
	  if (doSV) {
	    setTemperature(Tmax);
	  } else {
	    setState_TP(Tmax, p);
	  }
	  double Smax = entropy_mass();
	  if (Smax >= Starget) {
	    if (Stop < Starget) {
	      Ttop = Tmax;
	      Stop = Smax;
	    }
	  } else {
	    Tnew = Tmax + 1.0;
	    ignoreBounds = true;
	  }
	}
      }
      if (Tnew < Tmin) {
	if (!ignoreBounds) {
	  if (doSV) {
	    setTemperature(Tmin);
	  } else {
	    setState_TP(Tmin, p);
	  }
	  double Smin = enthalpy_mass();
	  if (Smin <= Starget) {
	    if (Sbot > Starget) {
	      Sbot = Tmin;
	      Sbot = Smin;
	    }
	  } else {
	    Tnew = Tmin - 1.0;
	    ignoreBounds = true;
	  }
	}
      }
 
      // Try to keep phase within its region of stability
      // -> Could do a lot better if I calculate the
      //    spinodal value of H.
      for (int its = 0; its < 10; its++) {
	Tnew = Told + dt;
	if (doSV) {
	  setTemperature(Tnew);
	  Cpnew = cv_mass();
	} else {
	  setState_TP(Tnew, p);
	  Cpnew = cp_mass();
	}
	Snew = entropy_mass();
	if (Cpnew < 0.0) {
	  unstablePhaseNew = true;
	  Tunstable = Tnew;
	} else {
	  unstablePhaseNew = false;
	  break;
	}
	if (unstablePhase == false) {
	  if (unstablePhaseNew == true) {
	    dt *= 0.25;
	  }
	}
      }

      if (Snew == Starget) {
	return;
      } else if (Snew > Starget) {
	if ((Stop < Starget) || (Snew < Stop)) {
	  Stop = Snew;
	  Ttop = Tnew;
	} 
      } else if (Snew < Starget) {
	if ((Sbot > Starget) || (Snew > Sbot)) {
	  Sbot = Snew;
	  Tbot = Tnew;
	}
      }
      // Convergence in S
      double Serr = Starget - Snew;
      double acpd = MAX(fabs(cpd), 1.0E-5);
      double denom = MAX(fabs(Starget), acpd * dTtol);
      double SConvErr = fabs((Serr * Tnew)/denom);
      if (SConvErr < 0.00001 *dTtol) {
	return;
      }
      if (fabs(dt) < dTtol) {
	return;
      }
    }
    // We are here when there hasn't been convergence
    /*
     * Formulate a detailed error message, since questions seem to
     * arise often about the lack of convergence.
     */
    string ErrString =  "No convergence in 500 iterations\n";
    if (doSV) {
      ErrString += "\tTarget Entropy          = " + fp2str(Starget) + "\n";
      ErrString += "\tCurrent Specific Volume = " + fp2str(v) + "\n";
      ErrString += "\tStarting Temperature    = " + fp2str(Tinit) + "\n";
      ErrString += "\tCurrent Temperature     = " + fp2str(Tnew) + "\n";
      ErrString += "\tCurrent Entropy          = " + fp2str(Snew) + "\n";
      ErrString += "\tCurrent Delta T         = " + fp2str(dt) + "\n";
    } else {
      ErrString += "\tTarget Entropy          = " + fp2str(Starget) + "\n";
      ErrString += "\tCurrent Pressure        = " + fp2str(p) + "\n";
      ErrString += "\tStarting Temperature    = " + fp2str(Tinit) + "\n";
      ErrString += "\tCurrent Temperature     = " + fp2str(Tnew) + "\n";
      ErrString += "\tCurrent Entropy         = " + fp2str(Snew) + "\n";
      ErrString += "\tCurrent Delta T         = " + fp2str(dt) + "\n";
    }
    if (unstablePhase) {
      ErrString += "\t  - The phase became unstable (Cp < 0) T_unstable_last = "
	+ fp2str(Tunstable) + "\n";
    }
    if (doSV) {
      throw CanteraError("setState_SPorSV (SV)", ErrString);
    } else {
      throw CanteraError("setState_SPorSV (SP)", ErrString);
    }
  }
  //=================================================================================================================

  doublereal ThermoPhase::err(std::string msg) const {
    throw CanteraError("ThermoPhase","Base class method "
		       +msg+" called. Equation of state type: "+int2str(eosType()));
    return 0.0;
  }

  /*
   * Returns the units of the standard and general concentrations
   * Note they have the same units, as their divisor is 
   * defined to be equal to the activity of the kth species
   * in the solution, which is unitless.
   *
   * This routine is used in print out applications where the
   * units are needed. Usually, MKS units are assumed throughout
   * the program and in the XML input files. 
   *
   * On return uA contains the powers of the units (MKS assumed)
   * of the standard concentrations and generalized concentrations
   * for the kth species.
   *
   * The base %ThermoPhase class assigns thedefault quantities
   * of (kmol/m3).
   * Inherited classes are responsible for overriding the default 
   * values if necessary.
   *
   *  uA[0] = kmol units - default  = 1
   *  uA[1] = m    units - default  = -nDim(), the number of spatial
   *                                dimensions in the Phase class.
   *  uA[2] = kg   units - default  = 0;
   *  uA[3] = Pa(pressure) units - default = 0;
   *  uA[4] = Temperature units - default = 0;
   *  uA[5] = time units - default = 0
   */
  void ThermoPhase::getUnitsStandardConc(double *uA, int k, int sizeUA) const {
    for (int i = 0; i < sizeUA; i++) {
      if (i == 0) uA[0] = 1.0;
      if (i == 1) uA[1] = -int(nDim());
      if (i == 2) uA[2] = 0.0;
      if (i == 3) uA[3] = 0.0;
      if (i == 4) uA[4] = 0.0;
      if (i == 5) uA[5] = 0.0;
    }
  } 
  //=================================================================================================================
  //  Install a species thermodynamic property manager. 
  /*
   * The species thermodynamic property manager
   * computes properties of the pure species for use in
   * constructing solution properties. It is meant for internal
   * use, and some classes derived from ThermoPhase may not use
   * any species thermodynamic property manager. This method is
   * called by function importPhase() in importCTML.cpp.
   *
   * @param spthermo input pointer to the species thermodynamic property
   *                 manager.
   *
   *  @internal
   */
  void ThermoPhase::setSpeciesThermo(SpeciesThermo* spthermo) {
    if (m_spthermo) {
      if (m_spthermo != spthermo) {
	delete m_spthermo;
      }
    }
    m_spthermo = spthermo;
  }
  //=================================================================================================================
  // Return a changeable reference to the calculation manager
  // for species reference-state thermodynamic properties
  /*
   *
   * @param k   Speices id. The default is -1, meaning return the default
   *
   * @internal
   */
  SpeciesThermo& ThermoPhase::speciesThermo(int k) {
    if (!m_spthermo) {
      throw CanteraError("ThermoPhase::speciesThermo()",
			 "species reference state thermo manager was not set");
    }
    return *m_spthermo;
  }
  //=================================================================================================================
  /*
   * initThermoFile():
   *
   * Initialization of a phase using an xml file.
   *
   * This routine is a precursor to initThermoXML(XML_Node*)
   * routine, which does most of the work. 
   *
   * @param infile XML file containing the description of the
   *        phase
   *
   * @param id  Optional parameter identifying the name of the
   *            phase. If none is given, the first XML
   *            phase element will be used.
   */
  void ThermoPhase::initThermoFile(std::string inputFile, std::string id) {

    if (inputFile.size() == 0) {
      throw CanteraError("ThermoPhase::initThermoFile",
			 "input file is null");
    }
    string path = findInputFile(inputFile);
    ifstream fin(path.c_str());
    if (!fin) {
      throw CanteraError("initThermoFile","could not open "
			 +path+" for reading.");
    }
    /*
     * The phase object automatically constructs an XML object.
     * Use this object to store information.
     */
    XML_Node &phaseNode_XML = xml();
    XML_Node *fxml = new XML_Node();
    fxml->build(fin);
    XML_Node *fxml_phase = findXMLPhase(fxml, id);
    if (!fxml_phase) {
      throw CanteraError("ThermoPhase::initThermo",
			 "ERROR: Can not find phase named " +
			 id + " in file named " + inputFile);
    }
    fxml_phase->copy(&phaseNode_XML);	
    initThermoXML(*fxml_phase, id);
    delete fxml;
  }
  //=================================================================================================================

  /*
   *   Import and initialize a ThermoPhase object
   *
   *   This function is called from importPhase() 
   *   after the elements and the
   *   species are initialized with default ideal solution
   *   level data.
   *
   * @param phaseNode This object must be the phase node of a
   *             complete XML tree
   *             description of the phase, including all of the
   *             species data. In other words while "phase" must
   *             point to an XML phase object, it must have
   *             sibling nodes "speciesData" that describe
   *             the species in the phase.
   * @param id   ID of the phase. If nonnull, a check is done
   *             to see if phaseNode is pointing to the phase
   *             with the correct id. 
   */
  void ThermoPhase::initThermoXML(XML_Node& phaseNode, std::string id) {
 
    /*
     * and sets the state
     */
    if (phaseNode.hasChild("state")) {
      XML_Node& stateNode = phaseNode.child("state");
      setStateFromXML(stateNode);
    }
    setReferenceComposition(0);
  }

  void ThermoPhase::setReferenceComposition(const doublereal *const x) {
    xMol_Ref.resize(m_kk);
    if (x) {
      for (size_t k = 0; k < m_kk; k++) {
        xMol_Ref[k] = x[k];
      }
    } else {
      getMoleFractions(DATA_PTR(xMol_Ref));
    }
    double sum = -1.0;
    for (size_t k = 0; k < m_kk; k++) {
      sum += xMol_Ref[k];
    }
    if (fabs(sum) > 1.0E-11) {
      throw CanteraError("ThermoPhase::setReferenceComposition",
                         "input mole fractions don't sum to 1.0");
    }

  }

  void ThermoPhase::getReferenceComposition( doublereal *const x) const {
    for (size_t k = 0; k < m_kk; k++) {
      x[k] = xMol_Ref[k];
    }
  }
  
  /*
   * Initialize. 
   *
   * This method is provided to allow
   * subclasses to perform any initialization required after all
   * species have been added. For example, it might be used to
   * resize internal work arrays that must have an entry for
   * each species.  The base class implementation does nothing,
   * and subclasses that do not require initialization do not
   * need to overload this method.  When importing a CTML phase
   * description, this method is called just prior to returning
   * from function importPhase.
   *
   * @see importCTML.cpp
   */
  void ThermoPhase::initThermo() {
    // Check to see that there is at least one species defined in the phase
    if (m_kk == 0) {
      throw CanteraError("ThermoPhase::initThermo()",
			 "Number of species is equal to zero");
    }
    xMol_Ref.resize(m_kk, 0.0);
  }
  //====================================================================================================================
  void ThermoPhase::installSlavePhases(Cantera::XML_Node* phaseNode) {

<<<<<<< HEAD
  }
 //====================================================================================================================
  void ThermoPhase::saveSpeciesData(const int k, const XML_Node* const data) {
=======
  void ThermoPhase::saveSpeciesData(const size_t k, const XML_Node* const data) {
>>>>>>> 8f5c6f4d
    if ((int) m_speciesData.size() < (k + 1)) {
      m_speciesData.resize(k+1, 0);
    }
    m_speciesData[k] = new XML_Node(*data);
  }
  //====================================================================================================================
  // Return a pointer to the XML tree containing the species
  // data for this phase.
  const std::vector<const XML_Node *> & ThermoPhase::speciesData() const { 
    if (m_speciesData.size() != m_kk) {
      throw CanteraError("ThermoPhase::speciesData",
			 "m_speciesData is the wrong size");
    }
    return m_speciesData;
  }
  //====================================================================================================================
  /*
   * Set the thermodynamic state.
   */
  void ThermoPhase::setStateFromXML(const XML_Node& state) {
    string comp = getChildValue(state,"moleFractions");
    if (comp != "") 
      setMoleFractionsByName(comp);
    else {
      comp = getChildValue(state,"massFractions");
      if (comp != "") 
	setMassFractionsByName(comp);
    }
    if (state.hasChild("temperature")) {
      double t = getFloat(state, "temperature", "temperature");
      setTemperature(t);
    }
    if (state.hasChild("pressure")) {
      double p = getFloat(state, "pressure", "pressure");
      setPressure(p);
    }
    if (state.hasChild("density")) {
      double rho = getFloat(state, "density", "density");
      setDensity(rho);
    }
  }
  //====================================================================================================================
  /*
   * Called by function 'equilibrate' in ChemEquil.h to transfer
   * the element potentials to this object after every successful
   *  equilibration routine.
   * The element potentials are storred in their dimensionless
   * forms, calculated by dividing by RT.
   *    @param lambda vector containing the element potentials.
   *           Length = nElements. Units are Joules/kmol.
   */
  void ThermoPhase::setElementPotentials(const vector_fp& lambda) {
    doublereal rrt = 1.0/(GasConstant* temperature());
    size_t mm = nElements();
    if (lambda.size() < mm) {
      throw CanteraError("setElementPotentials", "lambda too small");
    }
    if (!m_hasElementPotentials) {
      m_lambdaRRT.resize(mm);
    }
    for (size_t m = 0; m < mm; m++) {
      m_lambdaRRT[m] = lambda[m] * rrt;
    }
    m_hasElementPotentials = true;
  }

  /*
   * Returns the storred element potentials.
   * The element potentials are retrieved from their storred
   * dimensionless forms by multiplying by RT.
   * @param lambda Vector containing the element potentials.
   *        Length = nElements. Units are Joules/kmol.
   */
  bool ThermoPhase::getElementPotentials(doublereal* lambda) const {
    doublereal rt = GasConstant* temperature();
    if (m_hasElementPotentials) {
      for (size_t m = 0; m < nElements(); m++) {
	lambda[m] =  m_lambdaRRT[m] * rt;
      }
    }
    return (m_hasElementPotentials);
  }
  //====================================================================================================================
  // Get the array of derivatives of the log activity coefficients with respect to the species mole numbers
  /*
   * Implementations should take the derivative of the logarithm of the activity coefficient with respect to a
   * species mole number (with all other species mole numbers held constant)
   * 
   *  units = 1 / kmol
   *
   *  dlnActCoeffdN[ ld * k  + m]  will contain the derivative of log act_coeff for the <I>m</I><SUP>th</SUP> 
   *                               species with respect to the number of moles of the <I>k</I><SUP>th</SUP> species.
   *
   * \f[
   *        \frac{d \ln(\gamma_m) }{d n_k }\Bigg|_{n_i}
   * \f]
   *
   * @param ld               Number of rows in the matrix
   * @param dlnActCoeffdN    Output vector of derivatives of the 
   *                         log Activity Coefficients. length = m_kk * m_kk        
   */
  void ThermoPhase::getdlnActCoeffdlnN(const int ld, doublereal * const dlnActCoeffdlnN)  {
   
      
      for (int m = 0; m < m_kk; m++) {
	for (int k = 0; k < m_kk; k++) {
	  dlnActCoeffdlnN[ld * k + m] = 0.0;
	}
      }
      return;
  }
  //====================================================================================================================
  void ThermoPhase::getdlnActCoeffdlnN_numderiv(const int ld, doublereal * const dlnActCoeffdlnN) {
  
    int k, j;
    double deltaMoles_j = 0.0;
    double pres = pressure();
    
    /*
     * Evaluate the current base activity coefficients if necessary
     */
    std::vector<double> ActCoeff_Base(m_kk);
    getActivityCoefficients(DATA_PTR(ActCoeff_Base));
    std::vector<double> Xmol_Base(m_kk);
    getMoleFractions(DATA_PTR(Xmol_Base));

    // Make copies of ActCoeff and Xmol_ for use in taking differences
    std::vector<double> ActCoeff(m_kk);
    std::vector<double> Xmol(m_kk);
    double v_totalMoles = 1.0;
    double TMoles_base = v_totalMoles;

    /*
     *  Loop over the columns species to be deltad
     */
    for (j = 0; j < m_kk; j++) {
      /*
       * Calculate a value for the delta moles of species j
       * -> NOte Xmol_[] and Tmoles are always positive or zero
       *    quantities.
       * -> experience has shown that you always need to make the deltas greater than needed to 
       *    change the other mole fractions in order to capture some effects. 
       */
      double moles_j_base = v_totalMoles * Xmol_Base[j];
      deltaMoles_j = 1.0E-7 * moles_j_base + v_totalMoles * 1.0E-13 + 1.0E-150;
      /*
       * Now, update the total moles in the phase and all of the
       * mole fractions based on this.
       */
      v_totalMoles = TMoles_base + deltaMoles_j;
      for (k = 0; k < m_kk; k++) {
        Xmol[k] = Xmol_Base[k] * TMoles_base / v_totalMoles;
      }
      Xmol[j] = (moles_j_base + deltaMoles_j) / v_totalMoles;

      /*
       * Go get new values for the activity coefficients.
       * -> Note this calls setState_PX();
       */
      setState_PX(pres, DATA_PTR(Xmol));
      getActivityCoefficients(DATA_PTR(ActCoeff));

      /*
       * Calculate the column of the matrix
       */
      double * const lnActCoeffCol = dlnActCoeffdlnN + ld * j;
      for (k = 0; k < m_kk; k++) {
        lnActCoeffCol[k] = (2*moles_j_base + deltaMoles_j) *(ActCoeff[k] - ActCoeff_Base[k]) /
          ((ActCoeff[k] + ActCoeff_Base[k]) * deltaMoles_j);
      }
      /*
       * Revert to the base case Xmol_, v_totalMoles
       */
      v_totalMoles = TMoles_base;
      mdp::mdp_copy_dbl_1(DATA_PTR(Xmol), DATA_PTR(Xmol_Base), m_kk);
    }
    /*
     * Go get base values for the activity coefficients.
     * -> Note this calls setState_TPX() again;
     * -> Just wanted to make sure that cantera is in sync
     *    with VolPhase after this call.
     */
    setState_PX(pres, DATA_PTR(Xmol_Base));
  }
  //====================================================================================================================
  /*
   * Format a summary of the mixture state for output.
   */           
  std::string ThermoPhase::report(bool show_thermo) const {
    char p[800];
    string s = "";
    try {
      if (name() != "") {
	sprintf(p, " \n  %s:\n", name().c_str());
	s += p;
      }
      sprintf(p, " \n       temperature    %12.6g  K\n", temperature());
      s += p;
      sprintf(p, "          pressure    %12.6g  Pa\n", pressure());
      s += p;
      sprintf(p, "           density    %12.6g  kg/m^3\n", density());
      s += p;
      sprintf(p, "  mean mol. weight    %12.6g  amu\n", meanMolecularWeight());
      s += p;

      doublereal phi = electricPotential();
      if (phi != 0.0) {
	sprintf(p, "         potential    %12.6g  V\n", phi);
	s += p;
      }
      if (show_thermo) {
        sprintf(p, " \n");
        s += p;
        sprintf(p, "                          1 kg            1 kmol\n");
        s += p;
        sprintf(p, "                       -----------      ------------\n");
        s += p;
        sprintf(p, "          enthalpy    %12.6g     %12.4g     J\n", 
		enthalpy_mass(), enthalpy_mole());
        s += p;
        sprintf(p, "   internal energy    %12.6g     %12.4g     J\n", 
		intEnergy_mass(), intEnergy_mole());
        s += p;
        sprintf(p, "           entropy    %12.6g     %12.4g     J/K\n", 
		entropy_mass(), entropy_mole());
        s += p;
        sprintf(p, "    Gibbs function    %12.6g     %12.4g     J\n", 
		gibbs_mass(), gibbs_mole());
        s += p;
        sprintf(p, " heat capacity c_p    %12.6g     %12.4g     J/K\n", 
		cp_mass(), cp_mole());
        s += p;
        try {
	  sprintf(p, " heat capacity c_v    %12.6g     %12.4g     J/K\n", 
		  cv_mass(), cv_mole());
	  s += p;
        }
        catch(CanteraError) {
	  sprintf(p, " heat capacity c_v    <not implemented>       \n");
	  s += p;
        }
      }

      size_t kk = nSpecies();
      array_fp x(kk);
      array_fp y(kk);
      array_fp mu(kk);
      getMoleFractions(&x[0]);
      getMassFractions(&y[0]);
      getChemPotentials(&mu[0]);
      doublereal rt = GasConstant * temperature(); 
      //if (th.nSpecies() > 1) {

      if (show_thermo) {
	sprintf(p, " \n                           X     "
		"            Y          Chem. Pot. / RT    \n");
	s += p;
	sprintf(p, "                     -------------     "
		"------------     ------------\n");
	s += p;
	for (size_t k = 0; k < kk; k++) {
	  if (x[k] > SmallNumber) {
	    sprintf(p, "%18s   %12.6g     %12.6g     %12.6g\n", 
		    speciesName(k).c_str(), x[k], y[k], mu[k]/rt);
	  }
	  else {
	    sprintf(p, "%18s   %12.6g     %12.6g     \n", 
		    speciesName(k).c_str(), x[k], y[k]);
	  }
	  s += p;
	}
      }
      else {
	sprintf(p, " \n                           X"
		"Y\n");
	s += p;
	sprintf(p, "                     -------------"
		"     ------------\n");
	s += p;
	for (size_t k = 0; k < kk; k++) {
	  sprintf(p, "%18s   %12.6g     %12.6g\n", 
		  speciesName(k).c_str(), x[k], y[k]);
	  s += p;
	}
      }
    }
    //}
    catch (CanteraError) {
      ;
    }
    return s;
  }
//====================================================================================================================
  /*
   * Format a summary of the mixture state for output.
   */           
  void ThermoPhase::reportCSV(std::ofstream& csvFile) const {

    csvFile.precision(3);
    int tabS = 15;
    int tabM = 30;
    int tabL = 40;
    try {
      if (name() != "") {
	csvFile << "\n"+name()+"\n\n";
      }
      csvFile << setw(tabL) << "temperature (K) =" << setw(tabS) << temperature() << endl;
      csvFile << setw(tabL) << "pressure (Pa) =" << setw(tabS) << pressure() << endl;
      csvFile << setw(tabL) << "density (kg/m^3) =" << setw(tabS) << density() << endl;
      csvFile << setw(tabL) << "mean mol. weight (amu) =" << setw(tabS) << meanMolecularWeight() << endl;
      csvFile << setw(tabL) << "potential (V) =" << setw(tabS) << electricPotential() << endl;   
      csvFile << endl;
      
      csvFile << setw(tabL) << "enthalpy (J/kg) = " << setw(tabS) << enthalpy_mass() << setw(tabL) 
	      << "enthalpy (J/kmol) = " << setw(tabS) << enthalpy_mole() << endl;
      csvFile << setw(tabL) << "internal E (J/kg) = " << setw(tabS) << intEnergy_mass() << setw(tabL)
	      << "internal E (J/kmol) = " << setw(tabS) << intEnergy_mole() << endl;
      csvFile << setw(tabL) << "entropy (J/kg) = " << setw(tabS) << entropy_mass() << setw(tabL) 
	      << "entropy (J/kmol) = " << setw(tabS) << entropy_mole() << endl;
      csvFile << setw(tabL) << "Gibbs (J/kg) = " << setw(tabS) << gibbs_mass() << setw(tabL) 
	      << "Gibbs (J/kmol) = " << setw(tabS) << gibbs_mole() << endl;
      csvFile << setw(tabL) << "heat capacity c_p (J/K/kg) = " << setw(tabS) << cp_mass() 
	      << setw(tabL) << "heat capacity c_p (J/K/kmol) = " << setw(tabS) << cp_mole() << endl;
      csvFile << setw(tabL) << "heat capacity c_v (J/K/kg) = " << setw(tabS) << cv_mass() 
	      << setw(tabL) << "heat capacity c_v (J/K/kmol) = " << setw(tabS) << cv_mole() << endl;
     
      csvFile.precision(8);

      size_t kk = nSpecies();
      doublereal *x    = new doublereal[kk];
      doublereal *y    = new doublereal[kk];
      doublereal *mu   = new doublereal[kk];
      doublereal *a    = new doublereal[kk];
      doublereal *ac   = new doublereal[kk];
      doublereal *hbar = new doublereal[kk];
      doublereal *sbar = new doublereal[kk];
      doublereal *ubar = new doublereal[kk];
      doublereal *cpbar= new doublereal[kk];
      doublereal *vbar = new doublereal[kk];
      std::vector<std::string> pNames;
      std::vector<doublereal *> data;

      getMoleFractions(x);
      pNames.push_back("X");
      data.push_back(x);
      try{
	getMassFractions(y);
	pNames.push_back("Y");
	data.push_back(y);
      }
      catch (CanteraError) {;}
      try{
	getChemPotentials(mu);
	pNames.push_back("Chem. Pot (J/kmol)");
	data.push_back(mu);
      }
      catch (CanteraError) {;}
      try{
	getActivities(a);
	pNames.push_back("Activity");
	data.push_back(a);
      }
      catch (CanteraError) {;}
      try{
	getActivityCoefficients(ac);
	pNames.push_back("Act. Coeff.");
	data.push_back(ac);
      }
      catch (CanteraError) {;}
      try{
	getPartialMolarEnthalpies(hbar);
	pNames.push_back("Part. Mol Enthalpy (J/kmol)");
	data.push_back(hbar);
      }
      catch (CanteraError) {;}
      try{
	getPartialMolarEntropies(sbar);
	pNames.push_back("Part. Mol. Entropy (J/K/kmol)");
	data.push_back(sbar);
      }
      catch (CanteraError) {;}
      try{
	getPartialMolarIntEnergies(ubar);
	pNames.push_back("Part. Mol. Energy (J/kmol)");
	data.push_back(ubar);
      }
      catch (CanteraError) {;}
      try{
	getPartialMolarCp(cpbar);
	pNames.push_back("Part. Mol. Cp (J/K/kmol");
	data.push_back(cpbar);
      }
      catch (CanteraError) {;}
      try{
	getPartialMolarVolumes(vbar);
	pNames.push_back("Part. Mol. Cv (J/K/kmol)");
	data.push_back(vbar);
      }
      catch (CanteraError) {;}

      csvFile << endl << setw(tabS) << "Species,";
      for (size_t i = 0; i < pNames.size(); i++) {
	csvFile << setw(tabM) << pNames[i] << ",";
      }
      csvFile << endl;
      /*
      csvFile.fill('-');
      csvFile << setw(tabS+(tabM+1)*pNames.size()) << "-\n";
      csvFile.fill(' ');
      */
      for (size_t k = 0; k < kk; k++) {
	csvFile << setw(tabS) << speciesName(k) + ",";
	if (x[k] > SmallNumber) {
	  for (size_t i = 0; i < pNames.size(); i++) {
	    csvFile << setw(tabM) << data[i][k] << ",";
	  }
	  csvFile << endl;
	} else {
	  for (size_t i = 0; i < pNames.size(); i++) {
	    csvFile << setw(tabM) << 0 << ",";
	  }
	  csvFile << endl;
	}
      }
      delete [] x;
      delete [] y;
      delete [] mu;
      delete [] a;
      delete [] ac;
      delete [] hbar;
      delete [] sbar;
      delete [] ubar;
      delete [] cpbar;
      delete [] vbar;
      
    }
    catch (CanteraError) {
      ;
    }
  }

 
}<|MERGE_RESOLUTION|>--- conflicted
+++ resolved
@@ -148,21 +148,14 @@
   int ThermoPhase::standardStateConvention() const {
     return m_ssConvention;
   }
-<<<<<<< HEAD
-  //=================================================================================================================
-  doublereal ThermoPhase::logStandardConc(int k) const {
-=======
-
+  //=================================================================================================================
   doublereal ThermoPhase::logStandardConc(size_t k) const {
->>>>>>> 8f5c6f4d
     return log(standardConcentration(k));
   }
   //=================================================================================================================
   void ThermoPhase::getActivities(doublereal* a) const {
     getActivityConcentrations(a);
-    for (size_t k = 0; k < nSpecies(); k++) {
-      a[k] /= standardConcentration(k);
-    }
+    for (size_t k = 0; k < nSpecies(); k++) a[k] /= standardConcentration(k);
   }
   //=================================================================================================================
   void ThermoPhase::getLnActivityCoefficients(doublereal *const lnac) const {
@@ -988,14 +981,10 @@
   //====================================================================================================================
   void ThermoPhase::installSlavePhases(Cantera::XML_Node* phaseNode) {
 
-<<<<<<< HEAD
   }
  //====================================================================================================================
-  void ThermoPhase::saveSpeciesData(const int k, const XML_Node* const data) {
-=======
   void ThermoPhase::saveSpeciesData(const size_t k, const XML_Node* const data) {
->>>>>>> 8f5c6f4d
-    if ((int) m_speciesData.size() < (k + 1)) {
+    if (m_speciesData.size() < (k + 1)) {
       m_speciesData.resize(k+1, 0);
     }
     m_speciesData[k] = new XML_Node(*data);
