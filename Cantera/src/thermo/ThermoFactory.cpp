/**
 *  @file ThermoFactory.cpp
 *     Definitions for the factory class that can create known %ThermoPhase objects
 *     (see \ref thermoprops and class \link Cantera::ThermoFactory ThermoFactory\endlink).
 *
 */
// Copyright 2001  California Institute of Technology

#include "ThermoFactory.h"

#include "speciesThermoTypes.h"
#include "SpeciesThermoFactory.h"
#include "IdealGasPhase.h"
#include "VPSSMgr.h"
#include "VPSSMgrFactory.h"

#ifdef WITH_IDEAL_SOLUTIONS
#include "IdealSolidSolnPhase.h"
#include "MargulesVPSSTP.h"
#include "RedlichKisterVPSSTP.h"
#include "IonsFromNeutralVPSSTP.h"
#include "PhaseCombo_Interaction.h"
#endif

#ifdef WITH_PURE_FLUIDS
#include "PureFluidPhase.h"
#endif

#ifdef WITH_REAL_GASSES
#include "RedlichKwongMFTP.h"
#endif

#include "ConstDensityThermo.h"
#include "SurfPhase.h"
#include "EdgePhase.h"

#ifdef WITH_METAL
#include "MetalPhase.h"
#endif

#ifdef WITH_SEMICONDUCTOR
#include "SemiconductorPhase.h"
#endif

#undef USE_SSTP
#ifdef WITH_STOICH_SUBSTANCE
#ifdef USE_SSTP
#include "StoichSubstanceSSTP.h"
#else
#include "StoichSubstance.h"
#endif
#endif

#ifdef WITH_STOICH_SUBSTANCE
#include "MineralEQ3.h"
#include "MetalSHEelectrons.h"
#include "FixedChemPotSSTP.h"
#endif

//#include "importCTML.h"

#ifdef WITH_LATTICE_SOLID
#include "LatticeSolidPhase.h"
#include "LatticePhase.h"
#endif

#ifdef WITH_ELECTROLYTES
#include "HMWSoln.h"
#include "DebyeHuckel.h"
#include "IdealMolalSoln.h"
#include "MolarityIonicVPSSTP.h"
#include "MixedSolventElectrolyte.h"
#endif

#include "IdealSolnGasVPSS.h"

#include <cstdlib>

using namespace std;
using namespace ctml;

namespace Cantera {

    ThermoFactory* ThermoFactory::s_factory = 0;
#if defined(THREAD_SAFE_CANTERA)
    boost::mutex ThermoFactory::thermo_mutex;
#endif
    //! Define the number of %ThermoPhase types for use in this factory routine
    /*!
     *  @deprecated This entire structure could be replaced with a std::map
     */
    static int ntypes = 23;

    //! Define the string name of the %ThermoPhase types that are handled by this factory routine
    static string _types[] = {"IdealGas", "Incompressible", 
                              "Surface", "Edge", "Metal", "StoichSubstance",
                              "PureFluid", "LatticeSolid", "Lattice",
                              "HMW", "IdealSolidSolution", "DebyeHuckel", 
                              "IdealMolalSolution", "IdealGasVPSS",
			      "MineralEQ3", "MetalSHEelectrons", "Margules", "PhaseCombo_Interaction",
                              "IonsFromNeutralMolecule", "FixedChemPot", "MolarityIonicVPSSTP",
                              "MixedSolventElectrolyte", "Redlich-Kister"
    };

    //! Define the integer id of the %ThermoPhase types that are handled by this factory routine
    static int _itypes[]   = {cIdealGas, cIncompressible, 
                              cSurf, cEdge, cMetal, cStoichSubstance,
                              cPureFluid, cLatticeSolid, cLattice,
                              cHMW, cIdealSolidSolnPhase, cDebyeHuckel,
                              cIdealMolalSoln, cVPSS_IdealGas,
			      cMineralEQ3, cMetalSHEelectrons,
			      cMargulesVPSSTP,  cPhaseCombo_Interaction, cIonsFromNeutral, cFixedChemPot,
                              cMolarityIonicVPSSTP, cMixedSolventElectrolyte, cRedlichKisterVPSSTP
    };

  /*
   * This method returns a new instance of a subclass of ThermoPhase
   */ 
  ThermoPhase* ThermoFactory::newThermoPhase(std::string model) {

    int ieos=-1;

    for (int n = 0; n < ntypes; n++) {
      if (model == _types[n]) ieos = _itypes[n];
    }

    ThermoPhase* th=0;
    switch (ieos) {

    case cIdealGas:
      th = new IdealGasPhase;
      break;

    case cIncompressible:
      th = new ConstDensityThermo;
      break;

    case cSurf:
      th = new SurfPhase;
      break;

    case cEdge:
      th = new EdgePhase;
      break;

#ifdef WITH_IDEAL_SOLUTIONS
    case cIdealSolidSolnPhase:
      th = new IdealSolidSolnPhase();
      break;

    case cMargulesVPSSTP:
      th = new MargulesVPSSTP();
      break;

    case cRedlichKisterVPSSTP:
      th = new RedlichKisterVPSSTP();
      break;

    case cMolarityIonicVPSSTP:
      th = new MolarityIonicVPSSTP();
      break;

    case cPhaseCombo_Interaction:
      th = new PhaseCombo_Interaction();
      break;

    case cIonsFromNeutral:
      th = new IonsFromNeutralVPSSTP();
      break;
#endif

#ifdef WITH_METAL
    case cMetal:
      th = new MetalPhase;
      break;
#endif

#ifdef WITH_STOICH_SUBSTANCE
    case cStoichSubstance:
#ifdef USE_SSTP
      th = new StoichSubstanceSSTP;
#else
      th = new StoichSubstance;
#endif
      break;
#endif

#ifdef WITH_STOICH_SUBSTANCE
    case cFixedChemPot:
      th = new FixedChemPotSSTP;
      break;
#endif

#ifdef WITH_STOICH_SUBSTANCE
    case cMineralEQ3:
      th = new MineralEQ3();
      break;
#endif

#ifdef WITH_STOICH_SUBSTANCE
    case cMetalSHEelectrons:
      th = new MetalSHEelectrons();
      break;
#endif

#ifdef WITH_LATTICE_SOLID
    case cLatticeSolid:
      th = new LatticeSolidPhase;
      break;

    case cLattice:
      th = new LatticePhase;
      break;
#endif

#ifdef WITH_PURE_FLUIDS
    case cPureFluid:
      th = new PureFluidPhase;
      break;
#endif

#ifdef WITH_REAL_GASSES
    case cRedlichKwongMFTP:
      th = new RedlichKwongMFTP;
      break;
#endif

#ifdef WITH_ELECTROLYTES
    case cHMW:
      th = new HMWSoln;
      break;

    case cDebyeHuckel:
      th = new DebyeHuckel;
      break;

    case cIdealMolalSoln:
      th = new IdealMolalSoln;
      break;
#endif

    case cVPSS_IdealGas:
      th = new IdealSolnGasVPSS;
      break;

    default: 
      throw UnknownThermoPhaseModel("ThermoFactory::newThermoPhase",
				    model);
    }
    return th;
  }

  // Translate the eosType id into a string
  /*
   *  Returns a string representation of the eosType id for a phase.
   *  @param ieos  eosType id of the phase. This is unique for the phase
   *  @param length maximum length of the return string. Defaults to 100
   *
   *  @return returns a string representation.
   */
  std::string eosTypeString(int ieos, int length)
  {
    std::string ss = "UnknownPhaseType";
    // bool found = false;
    for (int n = 0; n <  ntypes; n++) {
      if (_itypes[n] == ieos) {
	ss = _types[n];
	//found = true;
      }  
    }
    return ss;
  }


  /*
   * Create a new ThermoPhase object and initializes it according to
   * the XML tree database.  This routine first looks up the
   * identity of the model for the solution thermodynamics in the
   * model attribute of the thermo child of the xml phase
   * node. Then, it does a string lookup on the model to figure out
   * what ThermoPhase derived class is assigned. It creates a new
   * instance of that class, and then calls importPhase() to
   * populate that class with the correct parameters from the XML
   * tree.
   */
  ThermoPhase* newPhase(XML_Node& xmlphase) {
    const XML_Node& th = xmlphase.child("thermo");
    string model = th["model"];
    ThermoPhase* t = newThermoPhase(model);
    if (model == "singing cows") {
      throw CanteraError(" newPhase", "Cows don't sing");
    } 
#ifdef WITH_ELECTROLYTES
    else if (model == "HMW") {
      HMWSoln* p = dynamic_cast<HMWSoln*>(t);
      p->constructPhaseXML(xmlphase,"");
    }
#endif
#ifdef WITH_IDEAL_SOLUTIONS
    else if (model == "IonsFromNeutralMolecule") {
      IonsFromNeutralVPSSTP* p = dynamic_cast<IonsFromNeutralVPSSTP*>(t);
      p->constructPhaseXML(xmlphase,"");
    }
#endif
    else {
      importPhase(xmlphase, t);
    }
    return t;
  }

  ThermoPhase* newPhase(std::string infile, std::string id) {
    XML_Node* root = get_XML_File(infile); 
    if (id == "-") id = "";
    XML_Node* xphase = get_XML_NameID("phase", std::string("#")+id, root);
    if (!xphase) {
      throw CanteraError("newPhase",
			  "Couldn't find phase named \"" + id + "\" in file, " + infile);
    }
    if (xphase) 
      return newPhase(*xphase);
    else
      return (ThermoPhase *) 0;
  }

  //====================================================================================================================
  //!  Gather a vector of pointers to XML_Nodes for a phase
  /*!
   *
   *   @param spDataNodeList         Output vector of pointer to XML_Nodes which contain the species XML_Nodes for the
   *                                 species in the current phase.         
   *   @param spNamesList            Output Vector of strings, which contain the names of the species in the phase
   *   @param spRuleList             Output Vector of ints, which contain the value of sprule for each species in the phase
   *   @param spArray_names          Vector of pointers to the XML_Nodes which contains the names of the 
   *                                 species in the phase
   *
   *   @param spArray_dbases         Input vector of pointers to species data bases.
   *                                 We search each data base for the required species names
   *   @param  sprule                Input vector of sprule values
   */
  static void formSpeciesXMLNodeList(std::vector<XML_Node *> &spDataNodeList,
				     std::vector<std::string> &spNamesList,
				     std::vector<int> &spRuleList,
				     const std::vector<XML_Node *> spArray_names,
				     const std::vector<XML_Node *> spArray_dbases,
				     const vector_int sprule) {
    
    // used to check that each species is declared only once
    std::map<std::string, bool> declared;
    
    size_t nSpecies = 0;
    bool skip;

    for (size_t jsp = 0; jsp < spArray_dbases.size(); jsp++) {
      const XML_Node& speciesArray = *spArray_names[jsp]; 
      
      // Get the top XML for the database
      const XML_Node *db = spArray_dbases[jsp];

      // Get the array of species name strings and then count them
      std::vector<std::string> spnames;
      getStringArray(speciesArray, spnames);
      size_t nsp = spnames.size();

      // if 'all' is specified as the one and only species in the
      // spArray_names field, then add all species 
      // defined in the corresponding database to the phase
      if (nsp == 1 && spnames[0] == "all") {
	std::vector<XML_Node *> allsp;
	db->getChildren("species", allsp);
	nsp = allsp.size();
	spnames.resize(nsp);
	for (size_t nn = 0; nn < nsp; nn++) {
	  string stemp = (*allsp[nn])["name"];
	  bool skip = false;
	  if (declared[stemp]) {
	    if (sprule[jsp] >= 10) {
	      skip = true;
	    } else {
	      throw CanteraError("ThermoFactory::formSpeciesXMLNodeList()",
				 "duplicate species: \"" + stemp + "\"");
	    }
	  }
	  if (!skip) {
	    declared[stemp] = true;
	    nSpecies++;
	    spNamesList.resize(nSpecies);
	    spDataNodeList.resize(nSpecies, 0);
	    spRuleList.resize(nSpecies, 0);
	    spNamesList[nSpecies-1] = stemp;
	    spDataNodeList[nSpecies-1] = allsp[nn];
	    spRuleList[nSpecies-1] = sprule[jsp];
	  }
	}
      }
      else if (nsp == 1 && spnames[0] == "unique") {
	std::vector<XML_Node *> allsp;
	db->getChildren("species", allsp);
	nsp = allsp.size();
	spnames.resize(nsp);
	for (size_t nn = 0; nn < nsp; nn++) {
	  string stemp = (*allsp[nn])["name"];
	  bool skip = false;
	  if (declared[stemp]) {
	      skip = true;
	  }
	  if (!skip) {
	    declared[stemp] = true;
	    nSpecies++;
	    spNamesList.resize(nSpecies);
	    spDataNodeList.resize(nSpecies, 0);
	    spRuleList.resize(nSpecies, 0);
	    spNamesList[nSpecies-1] = stemp;
	    spDataNodeList[nSpecies-1] = allsp[nn];
	    spRuleList[nSpecies-1] = sprule[jsp];
	  }
	}
      } else {
	for (size_t k = 0; k < nsp; k++) {
	  string stemp = spnames[k];
	  skip = false;
	  if (declared[stemp]) {
	    if (sprule[jsp] >= 10) {
	      skip = true;
	    } else {
	      throw CanteraError("ThermoFactory::formSpeciesXMLNodeList()",
				 "duplicate species: \"" + stemp + "\"");
	    }
	  }
	  if (!skip) {
	    declared[stemp] = true;
	    // Find the species in the database by name.
	    XML_Node* s = db->findByAttr("name", stemp); 
	    if (!s) {
	      throw CanteraError("importPhase","no data for species, \""
				 + stemp + "\"");
	    }
	    nSpecies++;
	    spNamesList.resize(nSpecies);
	    spDataNodeList.resize(nSpecies, 0);
	    spRuleList.resize(nSpecies, 0);
	    spNamesList[nSpecies-1] = stemp;
	    spDataNodeList[nSpecies-1] = s;
	    spRuleList[nSpecies-1] = sprule[jsp];
	  }
	}
      }
    }
  }
  //====================================================================================================================
  /*
   * Import a phase specification.
   *   Here we read an XML description of the phase.
   *   We import descriptions of the elements that make up the
   *   species in a phase.
   *   We import information about the species, including their
   *   reference state thermodynamic polynomials. We then freeze
   *   the state of the species, and finally call initThermoXML(phase, id)
   *   a member function of the ThermoPhase object to "finish"
   *   the description.
   *
   *
   * @param phase This object must be the phase node of a
   *             complete XML tree
   *             description of the phase, including all of the
   *             species data. In other words while "phase" must
   *             point to an XML phase object, it must have
   *             sibling nodes "speciesData" that describe
   *             the species in the phase.
   * @param th   Pointer to the ThermoPhase object which will
   *             handle the thermodynamics for this phase.
   *             We initialize part of the Thermophase object
   *             here, especially for those objects which are
   *             part of the Cantera Kernel.
   */
  bool importPhase(XML_Node& phase, ThermoPhase* th, 
		   SpeciesThermoFactory* spfactory) {

    // Check the the supplied XML node in fact represents a 
    // phase.
    if (phase.name() != "phase") {
      throw CanteraError("importPhase",
			 "Current const XML_Node named, " + phase.name() + 
			 ", is not a phase element.");
    }

    /*
     * In this section of code, we get the reference to the 
     * phase xml tree within the ThermoPhase object. Then,
     * we clear it and fill it with the current information that
     * we are about to use to construct the object. We will then
     * be able to resurrect the information later by calling xml().
     */
    XML_Node &phaseNode_XML = th->xml();
    phaseNode_XML.clear();
    phase.copy(&phaseNode_XML);

    // set the id attribute of the phase to the 'id' attribute 
    // in the XML tree.
    th->setID(phase.id());
    th->setName(phase.id());

    // Number of spatial dimensions. Defaults to 3 (bulk phase)
    if (phase.hasAttrib("dim")) {
      int idim = intValue(phase["dim"]);
      if (idim < 1 || idim > 3)
	throw CanteraError("importPhase",
			   "phase, " + th->id() + 
			   ", has unphysical number of dimensions: " + phase["dim"]);
      th->setNDim(idim);
    }
    else {
      th->setNDim(3);     // default
    }
	
    // Set equation of state parameters. The parameters are
    // specific to each subclass of ThermoPhase, so this is done
    // by method setParametersFromXML in each subclass.
    if (phase.hasChild("thermo")) {
      const XML_Node& eos = phase.child("thermo");
      th->setParametersFromXML(eos);
    } else {
      throw CanteraError("importPhase", 
			 " phase, " + th->id() + 
			 ", XML_Node does not have a \"thermo\" XML_Node");
    }

    VPStandardStateTP *vpss_ptr = 0;
    int ssConvention = th->standardStateConvention();
    if (ssConvention == cSS_CONVENTION_VPSS) {
      vpss_ptr = dynamic_cast <VPStandardStateTP *>(th);
      if (vpss_ptr == 0) {
	throw CanteraError("importPhase",
			   "phase, " + th->id() + ", was VPSS, but dynamic cast failed");
      }
    } 

    // if no species thermo factory was supplied,
    // use the default one. 
    if (!spfactory) {
      spfactory = SpeciesThermoFactory::factory();
    }

    /***************************************************************
     * Add the elements.
     ***************************************************************/
    if (ssConvention != cSS_CONVENTION_SLAVE) {
      th->addElementsFromXML(phase);
    }

    /***************************************************************
     * Add the species. 
     *
     * Species definitions may be imported from multiple
     * sources. For each one, a speciesArray element must be
     * present.
     ***************************************************************/
    XML_Node* db = 0;
    vector<XML_Node*> sparrays;
    phase.getChildren("speciesArray", sparrays);
    int jsp, nspa = static_cast<int>(sparrays.size());
    if (ssConvention != cSS_CONVENTION_SLAVE) {
      if (nspa == 0) {
        throw CanteraError("importPhase",
  			 "phase, " + th->id() + ", has zero \"speciesArray\" XML nodes.\n"
			 + " There must be at least one speciesArray nodes "
			 "with one or more species");
      }
    }
    vector<XML_Node*> dbases;
    vector_int sprule(nspa,0);

    // loop over the speciesArray elements
    for (jsp = 0; jsp < nspa; jsp++) {

      const XML_Node& speciesArray = *sparrays[jsp];

      // If the speciesArray element has a child element
      //
      //   <skip element="undeclared"> 
      //
      // then set sprule[jsp] to 1, so
      // that any species with an undeclared element will be
      // quietly skipped when importing species.
      // Additionally, if the skip node has the following attribute:
      //
      // <skip species="duplicate">
      //
      // then duplicate species names will not cause Cantera to
      // throw an exception. Instead, the duplicate entry will 
      // be discarded.
      if (speciesArray.hasChild("skip")) {
	const XML_Node& sk = speciesArray.child("skip");
	string eskip = sk["element"];
	if (eskip == "undeclared") {
	  sprule[jsp] = 1;
	}
	string dskip = sk["species"];
	if (dskip == "duplicate") {
	  sprule[jsp] += 10;
	}
      }

      string fname, idstr;

      // Get a pointer to the node containing the species
      // definitions for the species declared in this 
      // speciesArray element. This may be in the local file
      // containing the phase element, or may be in another
      // file.            
      db = get_XML_Node(speciesArray["datasrc"], &phase.root());
      if (db == 0) {
	throw CanteraError("importPhase()",
			   " Can not find XML node for species database: " 
			   + speciesArray["datasrc"]);
      }

      // add this node to the list of species database nodes.
      dbases.push_back(db);
    }

    // Now, collect all the species names and all the XML_Node * pointers
    // for those species in a single vector. This is where we decide what
    // species are to be included in the phase.
    // The logic is complicated enough that we put it in a separate routine.
    std::vector<XML_Node *>  spDataNodeList;
    std::vector<std::string> spNamesList;
    std::vector<int> spRuleList;
    formSpeciesXMLNodeList(spDataNodeList, spNamesList, spRuleList,
			   sparrays, dbases, sprule);

    // If the phase has a species thermo manager already installed,
    // delete it since we are adding new species.
    //delete &th->speciesThermo();

    // Decide whether the the phase has a variable pressure ss or not
    SpeciesThermo* spth = 0;
    VPSSMgr* vp_spth = 0;
    if (ssConvention == cSS_CONVENTION_TEMPERATURE) {
      // Create a new species thermo manager.  Function
      // 'newSpeciesThermoMgr' looks at the species in the database
      // to see what thermodynamic property parameterizations are
      // used, and selects a class that can handle the
      // parameterizations found.
      spth = newSpeciesThermoMgr(spDataNodeList);
      
      // install it in the phase object
      th->setSpeciesThermo(spth);
    } else if (ssConvention == cSS_CONVENTION_SLAVE) {
      /*
       * No species thermo manager for this type
       */
    } else if (ssConvention == cSS_CONVENTION_VPSS) {
      vp_spth = newVPSSMgr(vpss_ptr, &phase, spDataNodeList);
      vpss_ptr->setVPSSMgr(vp_spth);
      spth = vp_spth->SpeciesThermoMgr();
      th->setSpeciesThermo(spth);
    } else {
      throw CanteraError("importPhase()", "unknown convention");
    }

<<<<<<< HEAD

    int k = 0;

    int nsp = spDataNodeList.size();
    if (ssConvention == cSS_CONVENTION_SLAVE) {
      if (nsp > 0) {
	throw CanteraError("importPhase()", "For Slave standard states, number of species must be zero: " 
			   + int2str(nsp));
      }
    }
    for (int i = 0; i < nsp; i++) {
=======
    size_t k = 0;
    for (size_t i = 0; i < spDataNodeList.size(); i++) {
>>>>>>> 8f5c6f4d
      XML_Node *s = spDataNodeList[i];
      AssertTrace(s != 0);
      bool ok = installSpecies(k, *s, *th, spth, spRuleList[i], 
			       &phase, vp_spth, spfactory);
      if (ok) {
	th->saveSpeciesData(k, s);
	++k;
      }
    }

    if (ssConvention == cSS_CONVENTION_SLAVE) {
      th->installSlavePhases(&phase);
    }

    // done adding species. 
    th->freezeSpecies();

    // Perform any required subclass-specific initialization.
    th->initThermo();

    // Perform any required subclass-specific initialization
    // that requires the XML phase object
    std::string id = "";
    th->initThermoXML(phase, id);

    return true;
  }

  /*
   * Install a species into a ThermoPhase object, which defines
   * the phase thermodynamics and speciation.
   *
   *  This routine first gathers the information from the Species XML
   *  tree and calls addUniqueSpecies() to add it to the
   *  ThermoPhase object, p.
   *  This information consists of:
   *         ecomp[] = element composition of species.
   *         chgr    = electric charge of species
   *         name    = string name of species
   *         sz      = size of the species 
   *                 (option double used a lot in thermo)
   *
   *  Then, the routine processes the "thermo" XML element and
   *  calls underlying utility routines to read the XML elements
   *  containing the thermodynamic information for the reference
   *  state of the species. Failures or lack of information trigger
   *  an "UnknownSpeciesThermoModel" exception being thrown.
   * *
   * @param k     Species Index in the phase
   * @param s     XML_Node containing the species data for this species.
   * @param p     Reference to the ThermoPhase object.
   * @param spthermo Reference to the SpeciesThermo object, where
   *              the standard state thermo properties for this
   *              species will be installed.
   * @param rule  Parameter that handles what to do with species
   *              who have elements that aren't declared.
   *              Check that all elements in the species
   *              exist in 'p'. If rule != 0, quietly skip
   *              this species if some elements are undeclared;
   *              otherwise, throw an exception
   * @param phaseNode_ptr Pointer to the XML_Node for this phase
   *              (defaults to 0)
   * @param factory Pointer to the SpeciesThermoFactory .
   *              (defaults to 0)
   *
   * @return
   *  Returns true if everything is ok, false otherwise.
   */
  bool installSpecies(size_t k, const XML_Node& s, thermo_t& th,
		      SpeciesThermo *spthermo_ptr, int rule, 
		      XML_Node *phaseNode_ptr,
		      VPSSMgr *vpss_ptr,
		      SpeciesThermoFactory* factory) {

    std::string xname = s.name();
    if (xname != "species") {
      throw CanteraError("installSpecies",
			 "Unexpected XML name of species XML_Node: " + xname);
    }
    // get the composition of the species
    const XML_Node& a = s.child("atomArray");
    map<string,string> comp;
    getMap(a, comp);

    // check that all elements in the species
    // exist in 'p'. If rule != 0, quietly skip 
    // this species if some elements are undeclared;
    // otherwise, throw an exception
    map<string,string>::const_iterator _b = comp.begin();
    for (; _b != comp.end(); ++_b) {
      if (th.elementIndex(_b->first) == npos) {
	if (rule == 0) {
	  throw CanteraError("installSpecies", 
			     "Species " + s["name"] + 
			     " contains undeclared element " + _b->first);
	}
	else
	  return false;
      }
    }

    // construct a vector of atom numbers for each 
    // element in phase th. Elements not declared in the
    // species (i.e., not in map comp) will have zero
    // entries in the vector.
    size_t nel = th.nElements();
    vector_fp ecomp(nel, 0.0);            
    for (size_t m = 0; m < nel; m++) {
      const char *es = comp[th.elementName(m)].c_str();
      if (strlen(es) > 0) {
        ecomp[m] = atofCheck(es);
      }
    }


    // get the species charge, if any. Note that the charge need
    // not be explicitly specified if special element 'E'
    // (electron) is one of the elements.
    doublereal chrg = 0.0;
    if (s.hasChild("charge")) chrg = getFloat(s, "charge");

    // get the species size, if any. (This is used by surface
    // phases to represent how many sites a species occupies.)
    doublereal sz = 1.0;
    if (s.hasChild("size")) sz = getFloat(s, "size");

    // add the species to phase th 
    th.addUniqueSpecies(s["name"], &ecomp[0], chrg, sz);

    if (vpss_ptr) {
      VPStandardStateTP *vp_ptr = dynamic_cast<VPStandardStateTP *>(&th);
      factory->installVPThermoForSpecies(k, s, vp_ptr, vpss_ptr, spthermo_ptr,
					 phaseNode_ptr);
    } else {
      // install the thermo parameterization for this species into
      // the species thermo manager for phase th
      factory->installThermoForSpecies(k, s, &th, *spthermo_ptr, phaseNode_ptr);
    }
    
    return true;
  }


  //  Search an XML tree for species data.
  /*
   *   This utility routine will search the XML tree for the species
   *   named by the string, kname. It will return the XML_Node
   *   pointer to the species data for that species.
   *   Failures of any kind return the null pointer.
   *
   * @param kname String containing the name of the species.
   * @param phaseSpeciesData   Pointer to the XML speciesData element
   *              containing the species data for that phase.
   *
   */
  const XML_Node *speciesXML_Node(std::string kname,
				  const XML_Node *phaseSpeciesData) {
    if (!phaseSpeciesData) return ((const XML_Node *) 0);
    string jname = phaseSpeciesData->name();
    if (jname != "speciesData") {
      throw CanteraError("speciesXML_Node()",
			 "Unexpected phaseSpeciesData name: " + jname);
    }
    vector<XML_Node*> xspecies;
    phaseSpeciesData->getChildren("species", xspecies);
    for (size_t j = 0; j < xspecies.size(); j++) {
      const XML_Node& sp = *xspecies[j];
      jname = sp["name"];
      if (jname == kname) {
	return &sp;
      }
    }
    return ((const XML_Node *) 0);
  }

}<|MERGE_RESOLUTION|>--- conflicted
+++ resolved
@@ -658,22 +658,17 @@
       throw CanteraError("importPhase()", "unknown convention");
     }
 
-<<<<<<< HEAD
-
-    int k = 0;
-
-    int nsp = spDataNodeList.size();
+
+    size_t k = 0;
+
+    size_t nsp = spDataNodeList.size();
     if (ssConvention == cSS_CONVENTION_SLAVE) {
       if (nsp > 0) {
 	throw CanteraError("importPhase()", "For Slave standard states, number of species must be zero: " 
 			   + int2str(nsp));
       }
     }
-    for (int i = 0; i < nsp; i++) {
-=======
-    size_t k = 0;
-    for (size_t i = 0; i < spDataNodeList.size(); i++) {
->>>>>>> 8f5c6f4d
+    for (size_t i = 0; i < nsp; i++) {
       XML_Node *s = spDataNodeList[i];
       AssertTrace(s != 0);
       bool ok = installSpecies(k, *s, *th, spth, spRuleList[i], 
