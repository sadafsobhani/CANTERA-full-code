
// A combustor. Two separate stream - one pure methane and the other
// air, both at 300 K and 1 atm flow into an adiabatic combustor where
// they mix. We are interested in the steady-state burning
// solution. Since at 300 K no reaction will occur between methane and
// air, we need to use an 'igniter' to initiate the chemistry. A simple
// igniter is a pulsed flow of atomic hydrogen. After the igniter is
// turned off, the system approaches the steady burning solution."""

#include <cantera/Cantera.h>
#include <cantera/zerodim.h>
#include <cantera/IdealGasMix.h>

<<<<<<< HEAD
using namespace CanteraZeroD;
using namespace Cantera;
using namespace Cantera_CXX;
using namespace std;
=======
using namespace Cantera;
>>>>>>> 8f5c6f4d

void runexample() {

    // use reaction mechanism GRI-Mech 3.0
    IdealGasMix gas("gri30.cti", "gri30");
    int nsp = gas.nSpecies();

    // create a reservoir for the fuel inlet, and set to pure methane.
    Reservoir fuel_in;
    gas.setState_TPX(300.0, OneAtm, "CH4:1.0");
    fuel_in.insert(gas);
    double fuel_mw = gas.meanMolecularWeight();

    // create a reservoir for the air inlet
    Reservoir air_in;
    IdealGasMix air("air.cti");
    gas.setState_TPX(300.0, OneAtm, "N2:0.78, O2:0.21, AR:0.01");
    double air_mw = air.meanMolecularWeight();
    air_in.insert(gas);

    // to ignite the fuel/air mixture, we'll introduce a pulse of radicals.
    // The steady-state behavior is independent of how we do this, so we'll
    // just use a stream of pure atomic hydrogen.
    gas.setState_TPX(300.0, OneAtm, "H:1.0");
    Reservoir igniter;
    igniter.insert(gas);


    // create the combustor, and fill it in initially with N2
    gas.setState_TPX(300.0, OneAtm, "N2:1.0");
    Reactor combustor;
    combustor.insert(gas);
    combustor.setInitialVolume(1.0);


    // create a reservoir for the exhaust. The initial composition
    // doesn't matter.
    Reservoir exhaust;
    exhaust.insert(gas);


    // lean combustion, phi = 0.5
    double equiv_ratio = 0.5;

    // compute fuel and air mass flow rates
    double factor = 0.1;
    double air_mdot = factor*9.52*air_mw;
    double fuel_mdot = factor*equiv_ratio*fuel_mw;

    // create and install the mass flow controllers. Controllers
    // m1 and m2 provide constant mass flow rates, and m3 provides
    // a short Gaussian pulse only to ignite the mixture
    MassFlowController m1;
    m1.install(fuel_in, combustor);
    m1.setMassFlowRate(fuel_mdot);

    // Now create the air mass flow controller.  Note that this connects
    // two reactors with different reaction mechanisms and different
    // numbers of species. Downstream and upstream species are matched by
    // name.
    MassFlowController m2;
    m2.install(air_in, combustor);
    m2.setMassFlowRate(air_mdot);


    // The igniter will use a Guassiam 'functor' object to specify the
    // time-dependent igniter mass flow rate.
    double A = 0.1;
    double FWHM = 0.2;
    double t0 = 1.0;
    Gaussian igniter_mdot(A, t0, FWHM);
    
    MassFlowController m3;
    m3.install(igniter, combustor);
    m3.setFunction(&igniter_mdot);

    // put a valve on the exhaust line to regulate the pressure
    Valve v;
    v.install(combustor, exhaust);
    double Kv = 1.0;
    v.setParameters(1, &Kv);

    // the simulation only contains one reactor
    ReactorNet sim;
    sim.addReactor(&combustor);

    // take single steps to 6 s, writing the results to a CSV file
    // for later plotting.
    double tfinal = 6.0;
    double tnow = 0.0;
    double tres;
    int k;

    ofstream f("combustor_cxx.csv");

    while (tnow < tfinal) {
        tnow = sim.step(tfinal);
        tres = combustor.mass()/v.massFlowRate();
        f << tnow << ", "
          << combustor.temperature() << ", "
          << tres << ", ";
        ThermoPhase& c = combustor.contents();
        for (k = 0; k < nsp; k++) {
            f << c.moleFraction(k) << ", ";
        }
        f << endl;
    }
    f.close();
}

int main() {

    try {
        runexample();
        return 0;
    }
    // handle exceptions thrown by Cantera
    catch (CanteraError) {
        showErrors(cout);
        cout << " terminating... " << endl;
        appdelete();
        return 1;
    }
}<|MERGE_RESOLUTION|>--- conflicted
+++ resolved
@@ -11,14 +11,7 @@
 #include <cantera/zerodim.h>
 #include <cantera/IdealGasMix.h>
 
-<<<<<<< HEAD
-using namespace CanteraZeroD;
 using namespace Cantera;
-using namespace Cantera_CXX;
-using namespace std;
-=======
-using namespace Cantera;
->>>>>>> 8f5c6f4d
 
 void runexample() {
 
