
<<<<<<< HEAD
/*
 *   $Id$
 */



=======
>>>>>>> 8f5c6f4d
#include <cstdlib>

static PyObject *
py_domain_clear(PyObject *self, PyObject *args)
{
    int _val;
    _val = domain_clear(); 
    if (int(_val) == -1) return reportCanteraError();
    return Py_BuildValue("i",_val);
}


static PyObject *
py_domain_del(PyObject *self, PyObject *args)
{
    int _val;
    int i;
    if (!PyArg_ParseTuple(args, "i:domain_del", &i)) 
        return NULL;
        
    _val = domain_del(i); 
    if (int(_val) == -1) return reportCanteraError();
    return Py_BuildValue("i",_val);
}


static PyObject *
py_domain_type(PyObject *self, PyObject *args)
{
    int _val;
    int i;
    if (!PyArg_ParseTuple(args, "i:domain_type", &i)) 
        return NULL;
        
    _val = domain_type(i); 
    if (int(_val) == -1) return reportCanteraError();
    return Py_BuildValue("i",_val);
}


static PyObject *
py_domain_index(PyObject *self, PyObject *args)
{
    int _val;
    int i;
    if (!PyArg_ParseTuple(args, "i:domain_index", &i)) 
        return NULL;
        
    _val = int(domain_index(i));
    if (int(_val) == -1) return reportCanteraError();
    return Py_BuildValue("i",_val);
}


static PyObject *
py_domain_nComponents(PyObject *self, PyObject *args)
{
    int _val;
    int i;
    if (!PyArg_ParseTuple(args, "i:domain_nComponents", &i)) 
        return NULL;
        
    _val = int(domain_nComponents(i));
    if (int(_val) == -1) return reportCanteraError();
    return Py_BuildValue("i",_val);
}


static PyObject *
py_domain_nPoints(PyObject *self, PyObject *args)
{
    int _val;
    int i;
    if (!PyArg_ParseTuple(args, "i:domain_nPoints", &i)) 
        return NULL;
        
    _val = int(domain_nPoints(i));
    if (int(_val) == -1) return reportCanteraError();
    return Py_BuildValue("i",_val);
}


static PyObject *
py_domain_componentName(PyObject *self, PyObject *args)
{
    int _val;
    int i;
    int n;
    if (!PyArg_ParseTuple(args, "ii:domain_componentName", &i, &n)) 
        return NULL;
        
    int nameout_sz = 80;
    char* nameout = new char[nameout_sz];

    _val = domain_componentName(i,n,nameout_sz,nameout); 
    PyObject* _ret = Py_BuildValue("s",nameout);
    delete[] nameout;
    if (int(_val) == -1) return reportCanteraError();
    return _ret;

}


static PyObject *
py_domain_componentIndex(PyObject *self, PyObject *args)
{
    int _val;
    int i;
    char* name;
    if (!PyArg_ParseTuple(args, "is:domain_componentIndex", &i, &name)) 
        return NULL;
        
    _val = int(domain_componentIndex(i,name));
    if (int(_val) == -1) return reportCanteraError();
    return Py_BuildValue("i",_val);
}


static PyObject *
py_domain_setBounds(PyObject *self, PyObject *args)
{
    int _val;
    int i;
    int n;
    double lower;
    double upper;
    if (!PyArg_ParseTuple(args, "iidd:domain_setBounds", &i, &n, &lower, &upper)) 
        return NULL;
        
    _val = domain_setBounds(i,n,lower,upper); 
    if (int(_val) == -1) return reportCanteraError();
    return Py_BuildValue("i",_val);
}


static PyObject *
py_domain_lowerBound(PyObject *self, PyObject *args)
{
    double _val;
    int i;
    int n;
    if (!PyArg_ParseTuple(args, "ii:domain_lowerBound", &i, &n)) 
        return NULL;
        
    _val = domain_lowerBound(i,n); 
    if (_val == DERR) return reportCanteraError();
    return Py_BuildValue("d",_val);
}


static PyObject *
py_domain_upperBound(PyObject *self, PyObject *args)
{
    double _val;
    int i;
    int n;
    if (!PyArg_ParseTuple(args, "ii:domain_upperBound", &i, &n)) 
        return NULL;
        
    _val = domain_upperBound(i,n); 
    if (_val == DERR) return reportCanteraError();
    return Py_BuildValue("d",_val);
}


static PyObject *
py_domain_setTolerances(PyObject *self, PyObject *args)
{
    int _val;
    int i;
    int n;
    double rtol, atol;
    int itime;
    if (!PyArg_ParseTuple(args, "iiddi:domain_setTolerances", &i, &n, &rtol, &atol, &itime)) 
        return NULL;
        
    _val = domain_setTolerances(i,n, rtol, atol,itime); 
    if (int(_val) == -1) return reportCanteraError();
    return Py_BuildValue("i",_val);
}


static PyObject *
py_domain_rtol(PyObject *self, PyObject *args)
{
    double _val;
    int i;
    int n;
    if (!PyArg_ParseTuple(args, "ii:domain_rtol", &i, &n)) 
        return NULL;
        
    _val = domain_rtol(i,n); 
    if (_val == DERR) return reportCanteraError();
    return Py_BuildValue("d",_val);
}


static PyObject *
py_domain_atol(PyObject *self, PyObject *args)
{
    double _val;
    int i;
    int n;
    if (!PyArg_ParseTuple(args, "ii:domain_atol", &i, &n)) 
        return NULL;
        
    _val = domain_atol(i,n); 
    if (_val == DERR) return reportCanteraError();
    return Py_BuildValue("d",_val);
}


static PyObject *
py_domain_setupGrid(PyObject *self, PyObject *args)
{
    int _val;
    int i;
    PyObject* grid;
    if (!PyArg_ParseTuple(args, "iO:domain_setupGrid", &i, &grid)) 
        return NULL;
        

    PyArrayObject* grid_array = (PyArrayObject*)
      PyArray_ContiguousFromObject(grid, PyArray_DOUBLE, 1, 1);
    double* grid_data = (double*)(grid_array->data);
    size_t grid_len = grid_array->dimensions[0];

    _val = domain_setupGrid(i,grid_len,grid_data); 
    Py_DECREF(grid_array);
    if (int(_val) == -1) return reportCanteraError();
    return Py_BuildValue("i",_val);
}


static PyObject *
py_domain_setID(PyObject *self, PyObject *args)
{
    int _val;
    int i;
    char* id;
    if (!PyArg_ParseTuple(args, "is:domain_setID", &i, &id)) 
        return NULL;
        
    _val = domain_setID(i,id); 
    if (int(_val) == -1) return reportCanteraError();
    return Py_BuildValue("i",_val);
}


static PyObject *
py_domain_setDesc(PyObject *self, PyObject *args)
{
    int _val;
    int i;
    char* desc;
    if (!PyArg_ParseTuple(args, "is:domain_setDesc", &i, &desc)) 
        return NULL;
        
    _val = domain_setDesc(i,desc); 
    if (int(_val) == -1) return reportCanteraError();
    return Py_BuildValue("i",_val);
}


static PyObject *
py_inlet_setSpreadRate(PyObject *self, PyObject *args)
{
    int _val;
    int i;
    double v;
    if (!PyArg_ParseTuple(args, "id:inlet_setSpreadRate", &i, &v)) 
        return NULL;
        
    _val = inlet_setSpreadRate(i,v); 
    if (int(_val) == -1) return reportCanteraError();
    return Py_BuildValue("i",_val);
}


static PyObject *
py_domain_grid(PyObject *self, PyObject *args)
{
    double _val;
    int i;
    int n;
    if (!PyArg_ParseTuple(args, "ii:domain_grid", &i, &n)) 
        return NULL;
        
    _val = domain_grid(i,n); 
    if (_val == DERR) return reportCanteraError();
    return Py_BuildValue("d",_val);
}


static PyObject *
py_bdry_setMdot(PyObject *self, PyObject *args)
{
    int _val;
    int i;
    double mdot;
    if (!PyArg_ParseTuple(args, "id:bdry_setMdot", &i, &mdot)) 
        return NULL;
        
    _val = bdry_setMdot(i,mdot); 
    if (int(_val) == -1) return reportCanteraError();
    return Py_BuildValue("i",_val);
}


static PyObject *
py_bdry_setTemperature(PyObject *self, PyObject *args)
{
    int _val;
    int i;
    double t;
    if (!PyArg_ParseTuple(args, "id:bdry_setTemperature", &i, &t)) 
        return NULL;
        
    _val = bdry_setTemperature(i,t); 
    if (int(_val) == -1) return reportCanteraError();
    return Py_BuildValue("i",_val);
}


static PyObject *
py_bdry_setMoleFractions(PyObject *self, PyObject *args)
{
    int _val;
    int i;
    char* x;
    if (!PyArg_ParseTuple(args, "is:bdry_setMoleFractions", &i, &x)) 
        return NULL;
        
    _val = bdry_setMoleFractions(i,x); 
    if (int(_val) == -1) return reportCanteraError();
    return Py_BuildValue("i",_val);
}


static PyObject *
py_bdry_temperature(PyObject *self, PyObject *args)
{
    double _val;
    int i;
    if (!PyArg_ParseTuple(args, "i:bdry_temperature", &i)) 
        return NULL;
        
    _val = bdry_temperature(i); 
    if (_val == DERR) return reportCanteraError();
    return Py_BuildValue("d",_val);
}


static PyObject *
py_bdry_massFraction(PyObject *self, PyObject *args)
{
    double _val;
    int i;
    int k;
    if (!PyArg_ParseTuple(args, "ii:bdry_massFraction", &i, &k)) 
        return NULL;
        
    _val = bdry_massFraction(i,k); 
    if (_val == DERR) return reportCanteraError();
    return Py_BuildValue("d",_val);
}


static PyObject *
py_bdry_mdot(PyObject *self, PyObject *args)
{
    double _val;
    int i;
    if (!PyArg_ParseTuple(args, "i:bdry_mdot", &i)) 
        return NULL;
        
    _val = bdry_mdot(i); 
    if (_val == DERR) return reportCanteraError();
    return Py_BuildValue("d",_val);
}


static PyObject *
py_reactingsurf_setkineticsmgr(PyObject *self, PyObject *args)
{
    int _val;
    int i;
    int j;
    if (!PyArg_ParseTuple(args, "ii:reactingsurf_setkineticsmgr", &i, &j)) 
        return NULL;
        
    _val = reactingsurf_setkineticsmgr(i,j); 
    if (int(_val) == -1) return reportCanteraError();
    return Py_BuildValue("i",_val);
}


static PyObject *
py_reactingsurf_enableCoverageEqs(PyObject *self, PyObject *args)
{
    int _val;
    int i;
    int onoff;
    if (!PyArg_ParseTuple(args, "ii:reactingsurf_enableCoverageEqs", &i, &onoff)) 
        return NULL;
        
    _val = reactingsurf_enableCoverageEqs(i,onoff); 
    if (int(_val) == -1) return reportCanteraError();
    return Py_BuildValue("i",_val);
}


static PyObject *
py_inlet_new(PyObject *self, PyObject *args)
{
    int _val;
    _val = inlet_new(); 
    if (int(_val) == -1) return reportCanteraError();
    return Py_BuildValue("i",_val);
}


static PyObject *
py_outlet_new(PyObject *self, PyObject *args)
{
    int _val;
    _val = outlet_new(); 
    if (int(_val) == -1) return reportCanteraError();
    return Py_BuildValue("i",_val);
}

static PyObject *
py_outletres_new(PyObject *self, PyObject *args)
{
    int _val;
    _val = outletres_new(); 
    if (int(_val) == -1) return reportCanteraError();
    return Py_BuildValue("i",_val);
}


static PyObject *
py_symm_new(PyObject *self, PyObject *args)
{
    int _val;
    _val = symm_new(); 
    if (int(_val) == -1) return reportCanteraError();
    return Py_BuildValue("i",_val);
}


static PyObject *
py_surf_new(PyObject *self, PyObject *args)
{
    int _val;
    _val = surf_new(); 
    if (int(_val) == -1) return reportCanteraError();
    return Py_BuildValue("i",_val);
}


static PyObject *
py_reactingsurf_new(PyObject *self, PyObject *args)
{
    int _val;
    _val = reactingsurf_new(); 
    if (int(_val) == -1) return reportCanteraError();
    return Py_BuildValue("i",_val);
}


static PyObject *
py_stflow_new(PyObject *self, PyObject *args)
{
    int _val;
    int iph;
    int ikin;
    int itr;
    int itype;
    if (!PyArg_ParseTuple(args, "iiii:stflow_new", &iph, &ikin, &itr, &itype)) 
        return NULL;
        
    _val = stflow_new(iph,ikin,itr,itype); 
    if (int(_val) == -1) return reportCanteraError();
    return Py_BuildValue("i",_val);
}


static PyObject *
py_stflow_setTransport(PyObject *self, PyObject *args)
{
    int _val;
    int i, itr, isoret;
    if (!PyArg_ParseTuple(args, "iii:stflow_setTransport", &i, &itr, &isoret)) 
        return NULL;
        
    _val = stflow_setTransport(i,itr, isoret); 
    if (int(_val) == -1) return reportCanteraError();
    return Py_BuildValue("i",_val);
}

static PyObject *
py_stflow_enableSoret(PyObject *self, PyObject *args)
{
    int _val;
    int i, isoret;
    if (!PyArg_ParseTuple(args, "ii:stflow_enableSoret", &i, &isoret)) 
        return NULL;
        
    _val = stflow_enableSoret(i,isoret); 
    if (int(_val) == -1) return reportCanteraError();
    return Py_BuildValue("i",_val);
}

static PyObject *
py_stflow_setPressure(PyObject *self, PyObject *args)
{
    int _val;
    int i;
    double p;
    if (!PyArg_ParseTuple(args, "id:stflow_setPressure", &i, &p)) 
        return NULL;
        
    _val = stflow_setPressure(i,p); 
    if (int(_val) == -1) return reportCanteraError();
    return Py_BuildValue("i",_val);
}


static PyObject *
py_stflow_setFixedTempProfile(PyObject *self, PyObject *args)
{
    int _val;
    int i;
    PyObject* pos;
    PyObject* temp;
    if (!PyArg_ParseTuple(args, "iOO:stflow_setFixedTempProfile", &i, &pos, &temp)) 
        return NULL;
        

    PyArrayObject* pos_array = (PyArrayObject*)
      PyArray_ContiguousFromObject(pos, PyArray_DOUBLE, 1, 1);
    double* pos_data = (double*)(pos_array->data);
    size_t pos_len = pos_array->dimensions[0];


    PyArrayObject* temp_array = (PyArrayObject*)
      PyArray_ContiguousFromObject(temp, PyArray_DOUBLE, 1, 1);


    double* temp_data = (double*)(temp_array->data);
    size_t temp_len = temp_array->dimensions[0];

    _val = stflow_setFixedTempProfile(i,pos_len,pos_data,temp_len,temp_data); 
    Py_DECREF(pos_array);
    Py_DECREF(temp_array);
    if (int(_val) == -1) return reportCanteraError();
    return Py_BuildValue("i",_val);
}


static PyObject *
py_stflow_solveSpeciesEqs(PyObject *self, PyObject *args)
{
    int _val;
    int i;
    int flag;
    if (!PyArg_ParseTuple(args, "ii:stflow_solveSpeciesEqs", &i, &flag)) 
        return NULL;
        
    _val = stflow_solveSpeciesEqs(i,flag); 
    if (int(_val) == -1) return reportCanteraError();
    return Py_BuildValue("i",_val);
}


static PyObject *
py_stflow_solveEnergyEqn(PyObject *self, PyObject *args)
{
    int _val;
    int i;
    int flag;
    if (!PyArg_ParseTuple(args, "ii:stflow_solveEnergyEqn", &i, &flag)) 
        return NULL;
        
    _val = stflow_solveEnergyEqn(i,flag); 
    if (int(_val) == -1) return reportCanteraError();
    return Py_BuildValue("i",_val);
}


static PyObject *
py_sim1D_clear(PyObject *self, PyObject *args)
{
    int _val;
    _val = sim1D_clear(); 
    if (int(_val) == -1) return reportCanteraError();
    return Py_BuildValue("i",_val);
}


static PyObject *
py_sim1D_new(PyObject *self, PyObject *args)
{
    int _val;
    PyObject* domains;
    if (!PyArg_ParseTuple(args, "O:sim1D_new", &domains)) 
        return NULL;
        
    // Assuming this is screwed up too
    //PyArrayObject* domains_array = (PyArrayObject*)
    // PyArray_ContiguousFromObject(domains, PyArray_INT, 1, 1);
    // int* domains_data = (int*)(domains_array->data);
    PyArrayObject* domains_array = (PyArrayObject*)
      PyArray_ContiguousFromObject(domains, PyArray_DOUBLE, 1, 1);
    void * nTMPv = (void *) (domains_array->data);
    double * dd_data = (double *) nTMPv; 
    size_t domains_len = domains_array->dimensions[0];

    int * domains_data = (int *) malloc(sizeof(int) * domains_len);
    for (size_t i = 0; i <  domains_len; i++) {
      domains_data[i] = (int) dd_data[i];
    }
 
    _val = sim1D_new(domains_len, domains_data);

    free(domains_data);
    Py_DECREF(domains_array); 
    if (int(_val) == -1) return reportCanteraError();
    return Py_BuildValue("i",_val);
}


static PyObject *
py_sim1D_del(PyObject *self, PyObject *args)
{
    int _val;
    int i;
    if (!PyArg_ParseTuple(args, "i:sim1D_del", &i)) 
        return NULL;
        
    _val = sim1D_del(i); 
    if (int(_val) == -1) return reportCanteraError();
    return Py_BuildValue("i",_val);
}


static PyObject *
py_sim1D_setValue(PyObject *self, PyObject *args)
{
    int _val;
    int i;
    int dom;
    int comp;
    int localPoint;
    double value;
    if (!PyArg_ParseTuple(args, "iiiid:sim1D_setValue", &i, &dom, &comp, &localPoint, &value)) 
        return NULL;
        
    _val = sim1D_setValue(i,dom,comp,localPoint,value); 
    if (int(_val) == -1) return reportCanteraError();
    return Py_BuildValue("i",_val);
}


static PyObject *
py_sim1D_setProfile(PyObject *self, PyObject *args)
{
    int _val;
    int i;
    int dom;
    int comp;
    PyObject* pos;
    PyObject* v;
    if (!PyArg_ParseTuple(args, "iiiOO:sim1D_setProfile", &i, &dom, &comp, &pos, &v)) 
        return NULL;
        

    PyArrayObject* pos_array = (PyArrayObject*)
      PyArray_ContiguousFromObject(pos, PyArray_DOUBLE, 1, 1);
    double* pos_data = (double*)(pos_array->data);
    size_t pos_len = pos_array->dimensions[0];


    PyArrayObject* v_array = (PyArrayObject*)
      PyArray_ContiguousFromObject(v, PyArray_DOUBLE, 1, 1);
    double* v_data = (double*)(v_array->data);
    size_t v_len = v_array->dimensions[0];

    _val = sim1D_setProfile(i,dom,comp,pos_len,pos_data,v_len,v_data);
    Py_DECREF(pos_array);
    Py_DECREF(v_array); 
    if (int(_val) == -1) return reportCanteraError();
    return Py_BuildValue("i",_val);
}


static PyObject *
py_sim1D_setFlatProfile(PyObject *self, PyObject *args)
{
    int _val;
    int i;
    int dom;
    int comp;
    double v;
    if (!PyArg_ParseTuple(args, "iiid:sim1D_setFlatProfile", &i, &dom, &comp, &v)) 
        return NULL;
        
    _val = sim1D_setFlatProfile(i,dom,comp,v); 
    if (int(_val) == -1) return reportCanteraError();
    return Py_BuildValue("i",_val);
}


static PyObject *
py_sim1D_showSolution(PyObject *self, PyObject *args)
{
    int _val;
    int i;
    char* fname;
    if (!PyArg_ParseTuple(args, "is:sim1D_showSolution", &i, &fname)) 
        return NULL;
        
    _val = sim1D_showSolution(i,fname); 
    if (int(_val) == -1) return reportCanteraError();
    return Py_BuildValue("i",_val);
}


static PyObject *
py_sim1D_setTimeStep(PyObject *self, PyObject *args)
{
  int _val;
  int i;
  double stepsize;
  PyObject* nsteps;
  if (!PyArg_ParseTuple(args, "idO:sim1D_setTimeStep", &i, &stepsize, &nsteps)) {
    
    return NULL;
  }
    
  // Found that the PyArray_INT had to be replaced by PyArray_DOUBLE
  // in the call below. This needs exploring.
  // PyArrayObject* nsteps_array = (PyArrayObject*)
  //  PyArray_ContiguousFromObject(nsteps, PyArray_INT, 1, 1);
  PyArrayObject* nsteps_array = (PyArrayObject*)
    PyArray_ContiguousFromObject(nsteps, PyArray_DOUBLE, 1, 1);

  void * nTMPv = (void *) (nsteps_array->data);
  double * nsteps_data = (double *) nTMPv; 
  size_t nsteps_len = nsteps_array->dimensions[0];

  int * nsteps_datai = (int *) malloc(sizeof(int) * nsteps_len);
  for (size_t i = 0; i <  nsteps_len; i++) {
    nsteps_datai[i] = (int) nsteps_data[i];
  }
  _val = sim1D_setTimeStep(i, stepsize, nsteps_len, nsteps_datai);
  free(nsteps_datai);

  Py_DECREF(nsteps_array); 
  if (int(_val) == -1) return reportCanteraError();
  return Py_BuildValue("i",_val);
}


static PyObject *
py_sim1D_solve(PyObject *self, PyObject *args)
{
    int _val;
    int i;
    int loglevel;
    int refine_grid;
    if (!PyArg_ParseTuple(args, "iii:sim1D_solve", &i, &loglevel, &refine_grid)) 
        return NULL;
        
    _val = sim1D_solve(i,loglevel,refine_grid); 
    if (int(_val) == -1) return reportCanteraError();
    return Py_BuildValue("i",_val);
}


static PyObject *
py_sim1D_refine(PyObject *self, PyObject *args)
{
    int _val;
    int i;
    int loglevel;
    if (!PyArg_ParseTuple(args, "ii:sim1D_refine", &i, &loglevel)) 
        return NULL;
        
    _val = sim1D_refine(i,loglevel); 
    if (int(_val) == -1) return reportCanteraError();
    return Py_BuildValue("i",_val);
}


static PyObject *
py_sim1D_setRefineCriteria(PyObject *self, PyObject *args)
{
    int _val;
    int i;
    int dom;
    double ratio;
    double slope;
    double curve;
    double prune;
    if (!PyArg_ParseTuple(args, "iidddd:sim1D_setRefineCriteria", &i, &dom, &ratio, &slope, &curve, &prune)) 
        return NULL;
        
    _val = sim1D_setRefineCriteria(i,dom,ratio,slope,curve,prune); 
    if (int(_val) == -1) return reportCanteraError();
    return Py_BuildValue("i",_val);
}


static PyObject *
py_sim1D_getInitialSoln(PyObject *self, PyObject *args)
{
    int i, iok;
    if (!PyArg_ParseTuple(args, "i:sim1D_getInitialSoln", &i)) 
        return NULL;
        
    iok = sim1D_getInitialSoln(i); 
    if (iok == -1) return reportCanteraError();
    return Py_BuildValue("i",iok);
}

static PyObject *
py_sim1D_save(PyObject *self, PyObject *args)
{
    int _val;
    int i;
    char* fname;
    char* id;
    char* desc;
    if (!PyArg_ParseTuple(args, "isss:sim1D_save", &i, &fname, &id, &desc)) 
        return NULL;
        
    _val = sim1D_save(i,fname,id,desc); 
    if (int(_val) == -1) return reportCanteraError();
    return Py_BuildValue("i",_val);
}


static PyObject *
py_sim1D_restore(PyObject *self, PyObject *args)
{
    int _val;
    int i;
    char* fname;
    char* id;
    if (!PyArg_ParseTuple(args, "iss:sim1D_restore", &i, &fname, &id)) 
        return NULL;
        
    _val = sim1D_restore(i,fname,id); 
    if (int(_val) == -1) return reportCanteraError();
    return Py_BuildValue("i",_val);
}


static PyObject *
py_sim1D_writeStats(PyObject *self, PyObject *args)
{
    int _val;
    int i;
    int printTime;
    if (!PyArg_ParseTuple(args, "ii:sim1D_writeStats", &i, &printTime)) {
        return NULL;
    } 
    _val = sim1D_writeStats(i, printTime); 
    if (int(_val) == -1) {
      return reportCanteraError();
    }
    return Py_BuildValue("i",_val);
}


static PyObject *
py_sim1D_domainIndex(PyObject *self, PyObject *args)
{
    int _val;
    int i;
    char* name;
    if (!PyArg_ParseTuple(args, "is:sim1D_domainIndex", &i, &name)) 
        return NULL;
        
    _val = sim1D_domainIndex(i,name); 
    if (int(_val) == -1) return reportCanteraError();
    return Py_BuildValue("i",_val);
}


static PyObject *
py_sim1D_value(PyObject *self, PyObject *args)
{
    double _val;
    int i;
    int idom;
    int icomp;
    int localPoint;
    if (!PyArg_ParseTuple(args, "iiii:sim1D_value", &i, &idom, &icomp, 
            &localPoint)) 
        return NULL;
        
    _val = sim1D_value(i,idom,icomp,localPoint); 
    if (_val == DERR) return reportCanteraError();
    return Py_BuildValue("d",_val);
}


static PyObject *
py_sim1D_workValue(PyObject *self, PyObject *args)
{
    double _val;
    int i;
    int idom;
    int icomp;
    int localPoint;
    if (!PyArg_ParseTuple(args, "iiii:sim1D_workValue", &i, &idom, &icomp, &localPoint)) 
        return NULL;
        
    _val = sim1D_workValue(i,idom,icomp,localPoint); 
    if (_val == DERR) return reportCanteraError();
    return Py_BuildValue("d",_val);
}


static PyObject *
py_sim1D_eval(PyObject *self, PyObject *args)
{
    int _val;
    int i;
    double rdt;
    int count;
    if (!PyArg_ParseTuple(args, "idi:sim1D_eval", &i, &rdt, &count)) 
        return NULL;
        
    _val = sim1D_eval(i,rdt,count); 
    if (int(_val) == -1) return reportCanteraError();
    return Py_BuildValue("i",_val);
}


static PyObject *
py_sim1D_setMaxJacAge(PyObject *self, PyObject *args)
{
    int _val;
    int i;
    int ss_age;
    int ts_age;
    if (!PyArg_ParseTuple(args, "iii:sim1D_setMaxJacAge", &i, &ss_age, &ts_age)) 
        return NULL;
        
    _val = sim1D_setMaxJacAge(i,ss_age,ts_age); 
    if (int(_val) == -1) return reportCanteraError();
    return Py_BuildValue("i",_val);
}


static PyObject *
py_sim1D_timeStepFactor(PyObject *self, PyObject *args)
{
    int _val;
    int i;
    double tfactor;
    if (!PyArg_ParseTuple(args, "id:sim1D_timeStepFactor", &i, &tfactor)) 
        return NULL;
        
    _val = sim1D_timeStepFactor(i,tfactor); 
    if (int(_val) == -1) return reportCanteraError();
    return Py_BuildValue("i",_val);
}


static PyObject *
py_sim1D_setTimeStepLimits(PyObject *self, PyObject *args)
{
    int _val;
    int i;
    double tsmin;
    double tsmax;
    if (!PyArg_ParseTuple(args, "idd:sim1D_setTimeStepLimits", &i, &tsmin, &tsmax)) 
        return NULL;
        
    _val = sim1D_setTimeStepLimits(i,tsmin,tsmax); 
    if (int(_val) == -1) return reportCanteraError();
    return Py_BuildValue("i",_val);
}


static PyObject *
py_sim1D_setFixedTemperature(PyObject *self, PyObject *args)
{
    int _val;
    int i;
    double temp;
    if (!PyArg_ParseTuple(args, "id:sim1D_setFixedTemperature", &i, &temp)) 
        return NULL;
    _val = sim1D_setFixedTemperature(i,temp); 
    if (int(_val) == -1) return reportCanteraError();
    return Py_BuildValue("i",_val);
}
<|MERGE_RESOLUTION|>--- conflicted
+++ resolved
@@ -1,13 +1,4 @@
 
-<<<<<<< HEAD
-/*
- *   $Id$
- */
-
-
-
-=======
->>>>>>> 8f5c6f4d
 #include <cstdlib>
 
 static PyObject *
